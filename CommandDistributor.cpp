/*
 *  © 2020,Gregor Baues,  Chris Harlow. All rights reserved.
 *  
 *  This file is part of CommandStation-EX
 *
 *  This is free software: you can redistribute it and/or modify
 *  it under the terms of the GNU General Public License as published by
 *  the Free Software Foundation, either version 3 of the License, or
 *  (at your option) any later version.
 *
 *  It is distributed in the hope that it will be useful,
 *  but WITHOUT ANY WARRANTY; without even the implied warranty of
 *  MERCHANTABILITY or FITNESS FOR A PARTICULAR PURPOSE.  See the
 *  GNU General Public License for more details.
 *
 *  You should have received a copy of the GNU General Public License
 *  along with CommandStation.  If not, see <https://www.gnu.org/licenses/>.
 */
#include <Arduino.h>
#include "CommandDistributor.h"
#include "WiThrottle.h"

DCCEXParser * CommandDistributor::parser=0; 

<<<<<<< HEAD
void  CommandDistributor::parse(byte clientId,byte * buffer, Print * streamer) {
=======
void  CommandDistributor::parse(byte clientId,byte * buffer, RingStream * streamer) {
>>>>>>> 6e9f584f
 if (buffer[0] == '<')  {
    if (!parser) parser = new DCCEXParser();
    parser->parse(streamer, buffer, true); // tell JMRI parser that ACKS are blocking because we can't handle the async
  }
<<<<<<< HEAD
  else WiThrottle::getThrottle(clientId)->parse(*streamer, buffer);
=======
  else WiThrottle::getThrottle(clientId)->parse(streamer, buffer);
>>>>>>> 6e9f584f
}<|MERGE_RESOLUTION|>--- conflicted
+++ resolved
@@ -22,18 +22,10 @@
 
 DCCEXParser * CommandDistributor::parser=0; 
 
-<<<<<<< HEAD
-void  CommandDistributor::parse(byte clientId,byte * buffer, Print * streamer) {
-=======
 void  CommandDistributor::parse(byte clientId,byte * buffer, RingStream * streamer) {
->>>>>>> 6e9f584f
  if (buffer[0] == '<')  {
     if (!parser) parser = new DCCEXParser();
     parser->parse(streamer, buffer, true); // tell JMRI parser that ACKS are blocking because we can't handle the async
   }
-<<<<<<< HEAD
-  else WiThrottle::getThrottle(clientId)->parse(*streamer, buffer);
-=======
   else WiThrottle::getThrottle(clientId)->parse(streamer, buffer);
->>>>>>> 6e9f584f
 }