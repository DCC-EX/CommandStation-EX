--- conflicted
+++ resolved
@@ -29,19 +29,7 @@
 
 **New ‘Discovered Servers’ on WiFi Throttles**
 
-<<<<<<< HEAD
 - Our New multicast Dynamic Network Server (mDNS) enhancement allows us to display the available WiFi server connections to a DCC++EX Command Station. Selecting it allows your WiThrottle App to connect to and load Server Rosters and function keys to your throttle from the new DCC++EX Command Station Server Roster.
-=======
-- WiThrottles now detect and display both DCC++EX Command Station name and JMRI WiThrottle Server Profile name as 'Discovered Servers' in the WiFi Throttle Apps.
-
-- Sample Engine Driver App 'Discovered Servers'
-    - “DCC++EX”                {Direct connect to the Command Station}
-    - “My JMRI Railroad”       {JMRI connected via WiThrottle Server}
-
-- Our New multicast Dynamic Network Server (mDNS) enhancement allows us to display the available WiFi 'Discovered Servers' connections to a DCC++EX Command Station. 
-- Choosing one allows your WiThrottle App to connect to and load 'Server Rosters' and function keys to your throttle from Either the DCC++EX Command Station Server Roster, Or from JMRI Engine Roster list.
-
->>>>>>> c1fe177b
 
 **New DCC++EX 4.0.0 with EX-RAIL Extended Railroad Automation Instruction Language**  
 
@@ -60,14 +48,8 @@
 
 - Enhanced JMRI DCC++ Configure Base Station pane for building and maintaining Sensor, Turnout and Output devices, or these can automatically be populated from the DCC++EX Command Stations mySetup.h file into JMRI.
 
-<<<<<<< HEAD
 - JMRI now supports multiple serial connected DCC++EX Command Stations, to display and track separate "Send DCC++ Command" and "DCC++ Trafic" Monitors for each Command Station at the same time.
   For example: Use an Uno DCC++EX DecoderPro Programming Station {DCC++Prg} on a desktop programming track and a second Mega DCC++EX EX-RAIL Command Station for Operations {DCC++Ops} on the layout with an additional `<JOINED>` programming spur or siding track for acquiring an engine and ‘Drive Away’ onto the mainline (see the DriveAway feature for more information).
-=======
-- JMRI may now have multiple serial connected DCC++EX Command Stations, and display and track separate "Send DCC++ Command" and "DCC++ Trafic" Monitors for each Command Station at the same time. This allows multiple simultaneous Command Stations running on one Instance of JMRI software.
-- For example:  Use an Uno DCC++EX DecodePro Programming Station {DCC++Prg} on a desktop programming track and a second Mega DCC++EX EX-RAIL Command Station for Operations {DCC++Ops} on the layout with an additional `<JOINED>` programming spur or siding track for acquiring an engine and ‘Drive Away’ onto the mainline (see the DriveAway feature for more information).
->>>>>>> c1fe177b
-
 
 **DCC++EX 4.0.0 additional product enhancements**
 
@@ -77,12 +59,7 @@
 - New EX-RAIL ’/’ slash command allows JMRI to directly communicate with many EX-RAIL scripts
 - Turnout class revised to expand turnout capabilities and allow turnout names/descriptors to display in WiThrottle Apps.
 - Build turnouts through either or both mySetup.h and myAutomation.h files and have them automatically passed to and populate JMRI Turnout Tables
-<<<<<<< HEAD
 - Turnout user names display in Engine Driver & WiThrottles
-=======
-- Turnout names display in Engine Driver & WiThrottles
-- Turnout and accessory states (thrown/closed = 0/1 or 1/0) can be set to match RCN-213
->>>>>>> c1fe177b
 - Output class now allows ID > 255. 
 - Configuration options to globally flip polarity of DCC Accessory states when driven from <a> command and `<T>` command.
 - Increased use of display for showing loco decoder programming information. 
