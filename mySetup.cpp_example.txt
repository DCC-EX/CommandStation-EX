--- conflicted
+++ resolved
@@ -96,93 +96,6 @@
 
 
   //=======================================================================
-<<<<<<< HEAD
-  // Creating a Turnout
-  //=======================================================================
-  // Parameters: same as <T> command for Servo turnouts
-  // ID and VPIN are 100, sonar moves between positions 102 and 490 with slow profile.
-  // Profile may be Instant, Fast, Medium, Slow or Bounce.
-
-  //ServoTurnout::create(100, 100, 490, 102, PCA9685::Slow);
-
-
-  //=======================================================================
-  // DCC Accessory turnout
-  //=======================================================================
-  // Parameters: same as <T> command for DCC Accessory turnouts
-  //  ID=3000
-  //  Decoder address=23
-  //  Decoder subaddress = 1
-
-  //DCCTurnout::create(3000, 23, 1);
-
-
-  //=======================================================================
-  // Creating a Sensor
-  //=======================================================================
-  // Parameters: As for the <S> command,
-  //  id = 164,
-  //  Vpin = 164 (configured above as pin 0 of an MCP23017)
-  //  Pullup enable = 1 (enabled)
-
-  //Sensor::create(164, 164, 1);
-
-
-  //=======================================================================
-  // Way of creating lots of identical sensors in a range
-  //=======================================================================
-
-  //for (int i=165; i<180; i++) 
-  //  Sensor::create(i, i, 1);
-
-
-  //=======================================================================
-  // The following directive defines an HCSR04 ultrasonic ranging module.
-  //=======================================================================
-  // The parameters are: 
-  //   Vpin=2000 (only one VPIN per directive)
-  //   Number of VPINs=1
-  //   Arduino pin connected to TRIG=30
-  //   Arduino pin connected to ECHO=31
-  //   Minimum trigger range=20cm (VPIN goes to 1 when <20cm)
-  //   Maximum trigger range=25cm (VPIN goes to 0 when >25cm)
-  // Note: Multiple devices can be configured by using a different ECHO pin
-  // for each one.  The TRIG pin can be shared between multiple devices.
-  // Be aware that the 'ping' of one device may be received by another
-  // device and position them accordingly!
-
-  //HCSR04 sonarModule1(2000, 30, 31, 20, 25);
-  //HCSR04 sonarModule2(2001, 30, 32, 20, 25);
-
-
-  //=======================================================================
-  // VL53L0X Time-of-Flight range sensor.
-  //=======================================================================
-  // The following directive defines a single VL53L0X Time-of-Flight range sensor.
-  // The parameters are:
-  //   VPIN=5000
-  //   Number of VPINs=1
-  //   I2C address=0x29 (default for this chip)
-  //   Minimum trigger range=200mm (VPIN goes to 1 when <20cm)
-  //   Maximum trigger range=250mm (VPIN goes to 0 when >25cm)
-
-  //VL53L0X::create(5000, 1, 0x29, 200, 250); 
-
-  // For multiple VL53L0X modules, add another parameter which is a VPIN connected to the
-  // module's XSHUT pin.  This allows the modules to be configured, at start,
-  // with distinct I2C addresses.  In this case, the address 0x29 is only used during
-  // initialisation to configure each device in turn with the desired unique I2C address.
-  // The examples below have the modules' XSHUT pins connected to the first two pins of 
-  // the first MCP23017 module (164 and 165), but Arduino pins may be used instead.
-  // The first module here is given I2C address 0x30 and the second is 0x31.
-
-  //VL53L0X::create(5000, 1, 0x30, 200, 250, 164); 
-  //VL53L0X::create(5001, 1, 0x31, 200, 250, 165); 
-
-
-  //=======================================================================
-=======
->>>>>>> fb97ba11
   // Play mp3 files from a Micro-SD card, using a DFPlayer MP3 Module.
   //=======================================================================
   // Parameters: 
