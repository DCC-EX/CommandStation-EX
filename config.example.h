/*
 *  © 2022 Paul M. Antoine
 *  © 2021 Neil McKechnie
 *  © 2020-2025 Harald Barth
 *  © 2020-2021 Fred Decker
 *  © 2020-2021 Chris Harlow
 *  © 2023 Nathan Kellenicki
 *
 *  This file is part of CommandStation-EX
 *
 *  This is free software: you can redistribute it and/or modify
 *  it under the terms of the GNU General Public License as published by
 *  the Free Software Foundation, either version 3 of the License, or
 *  (at your option) any later version.
 *
 *  It is distributed in the hope that it will be useful,
 *  but WITHOUT ANY WARRANTY; without even the implied warranty of
 *  MERCHANTABILITY or FITNESS FOR A PARTICULAR PURPOSE.  See the
 *  GNU General Public License for more details.
 *
 *  You should have received a copy of the GNU General Public License
 *  along with CommandStation.  If not, see <https://www.gnu.org/licenses/>.
 */

/**********************************************************************

The configuration file for DCC-EX Command Station

**********************************************************************/

/////////////////////////////////////////////////////////////////////////////////////
// If you want to add your own motor driver definition(s), add them here
//   For example MY_SHIELD with display name "MINE":
//   (remove comment start and end marker if you want to edit and use that)
/*
#define MY_SHIELD F("MINE"), \
 new MotorDriver( 3, 12, UNUSED_PIN, 9, A0, 5.08, 3000, A4), \
 new MotorDriver(11, 13, UNUSED_PIN, 8, A1, 5.08, 1500, A5)
*/

/////////////////////////////////////////////////////////////////////////////////////
//  NOTE: Before connecting these boards and selecting one in this software
//        check the quick install guides!!! Some of these boards require a voltage
//        generating resistor on the current sense pin of the device. Failure to select
//        the correct resistor could damage the sense pin on your Arduino or destroy
//        the device.
//
// DEFINE MOTOR_SHIELD_TYPE BELOW. THESE ARE EXAMPLES. Full list in MotorDrivers.h
//
//  STANDARD_MOTOR_SHIELD : Arduino Motor shield Rev3 based on the L298 with 18V 2A per channel
//  POLOLU_MOTOR_SHIELD   : Pololu MC33926 Motor Driver (not recommended for prog track)
<<<<<<< HEAD
//  FUNDUMOTO_SHIELD      : Fundumoto Shield, no current sensing (not recommended, no short protection)
//  FIREBOX_MK1           : The Firebox MK1
//  FIREBOX_MK1S          : The Firebox MK1S
//  IBT_2_WITH_ARDUINO    : Arduino Motor Shield for PROG and IBT-2 for MAIN
=======
>>>>>>> 8ac61b88
//  EX8874_SHIELD         : DCC-EX TI DRV8874 based motor shield
//  EXCSB1                : DCC-EX CSB-1 hardware
//  EXCSB1_WITH_EX8874    : DCC-EX CSB-1 hardware with DCC-EX TI DRV8874 shield
//  NO_SHIELD             : CS without any motor shield (as an accessory only CS)
//   |
//   +-----------------------v
//
#define MOTOR_SHIELD_TYPE STANDARD_MOTOR_SHIELD
//
/////////////////////////////////////////////////////////////////////////////////////
//
// If you want to restrict the maximum current LOWER than what your
// motor shield can provide, you can do that here. For example if you
// have a motor shield that can provide 5A and your power supply can
// only provide 2.5A then you should restict the maximum current to
// 2.25A (90% of 2.5A) so that DCC-EX does shut off the track before
// your PS does shut DCC-EX. MAX_CURRENT is in mA so for this example
// it would be 2250, adjust the number according to your PS. If your
// PS has a higher rating than your motor shield you do not need this.
// You can use this as well if you are cautious and your trains do not
// need full current.
// #define MAX_CURRENT 2250
//
/////////////////////////////////////////////////////////////////////////////////////
//
// The IP port to talk to a WIFI or Ethernet shield.
//
#define IP_PORT 2560

/////////////////////////////////////////////////////////////////////////////////////
//
// NOTE: Not supported on Arduino Uno or Nano
// Set to false if you not even want it on the Arduino Mega
//
#define ENABLE_WIFI true

/////////////////////////////////////////////////////////////////////////////////////
//
// DEFINE WiFi Parameters (only in effect if WIFI is on)
//
// If DONT_TOUCH_WIFI_CONF is set, all WIFI config will be done with
// the <+> commands and this sketch will not change anything over
// AT commands and the other WIFI_* defines below do not have any effect.
//#define DONT_TOUCH_WIFI_CONF
//
// WIFI_SSID is the network name IF you want to use your existing home network.
// Do NOT change this if you want to use the WiFi in Access Point (AP) mode.
//
// If you do NOT set the WIFI_SSID and do NOT set the WIFI_PASSWORD,
// then the WiFi chip will first try to connect to the previously
// configured network and if that fails fall back to Access Point mode.
// The SSID of the AP will be automatically set to DCCEX_*.
// If you DO set the WIFI_SSID then the WiFi chip will try to connect
// to that (home) network in station (client) mode. If a WIFI_PASSWORD
// is set (recommended), that password will be used for AP mode.
// The AP mode password must be at least 8 characters long.
//
// Your SSID may not contain ``"'' (double quote, ASCII 0x22).
#define WIFI_SSID "Your network name"
//
// WIFI_PASSWORD is the network password for your home network or if
// you want to change the password from default AP mode password
// to the AP password you want.
// Your password may not contain ``"'' (double quote, ASCII 0x22).
#define WIFI_PASSWORD "Your network passwd"
//
<<<<<<< HEAD
// WIFI_HOSTNAME: You probably don't need to change this
// Note: If you're using OTA updates (OTA_ENABLED == true), and decide
// to modify this name, remember to concurrently update the "upload_port"
// in the corresponding environment within the platformio.ini file.
#define WIFI_HOSTNAME "dccex"
//
// WIFI_CHANNEL: If the line "#define ENABLE_WIFI true" is uncommented,
// WiFi will be enabled (Mega only). The default channel is set to "1" whether
// this line exists or not. If you need to use an alternate channel (we recommend
// using only 1,6, or 11) you may change it here.
=======
// WIFI_HOSTNAME: You can change this if you have more than one
// CS to make them show up with different names on the network.
// Otherwise do not touch.
#define WIFI_HOSTNAME "dccex"
//
// WIFI_CHANNEL: The default channel is set to "1". If you need to use an
// alternate channel (we recommend using only 1,6, or 11) you may change it here.
>>>>>>> 8ac61b88
#define WIFI_CHANNEL 1
//
// WIFI_FORCE_AP: If you'd like to specify your own WIFI_SSID in AP mode, set this
// true. Otherwise it is assumed that you'd like to connect to an existing network
// with that SSID.
#define WIFI_FORCE_AP false
//
// OTA_AUTO_INIT: Set this to true if you want OTA updates to be initialized
// automatically upon startup. If set to false, OTA updates will remain
// unavailable until the "<C OTA 1>" command is executed.
// Please note that this feature requires the use of ARDUINO_ARCH_ESP32 as your board.
#define OTA_AUTO_INIT false
//
// OTA_AUTH: Set this to your desired password if you wish to secure OTA updates.
// If not set, OTA updates will be password-free.
// Note: Upon modifying the OTA password, ensure to update the "upload_flags → --auth"
// in the relevant environment within the platformio.ini file.
// To deactivate OTA authorization, comment out the line below and comment out
// the "upload_flags" line in the platformio.ini file.
// #define OTA_AUTH "dccex-ota"


/////////////////////////////////////////////////////////////////////////////////////
//
// ENABLE_ETHERNET: Set to true if you have an Arduino Ethernet card (wired) based
// on the W5100/W5500 ethernet chip or an STM32 CS with builin ethernet like the F429ZI.
// This is not for Wifi. You will then need the Arduino Ethernet library as well.
//
//#define ENABLE_ETHERNET true


/////////////////////////////////////////////////////////////////////////////////////
//
// DEFINE STATIC IP ADDRESS *OR* COMMENT OUT TO USE DHCP
//
//#define IP_ADDRESS { 192, 168, 1, 200 }


/////////////////////////////////////////////////////////////////////////////////////
//
// DEFINE LCD SCREEN USAGE BY THE BASE STATION
//
// Note: This feature requires an I2C enabled LCD screen using a Hitachi HD44780
//       controller and a commonly available PCF8574 based I2C 'backpack'.
// To enable, uncomment one of the #define lines below

// define LCD_DRIVER for I2C address 0x27, 16 cols, 2 rows
// #define LCD_DRIVER  0x27,16,2

//OR define OLED_DRIVER width,height[,address] in pixels (address auto detected if not supplied)
// 128x32 or 128x64 I2C SSD1306-based devices are supported.
// Use 132,64 for a SH1106-based I2C device with a 128x64 display.
// #define OLED_DRIVER 0x3c,128,32

// Define scroll mode as 0, 1 or 2
//  *  #define SCROLLMODE 0 is scroll continuous (fill screen if poss),
//  *  #define SCROLLMODE 1 is by page (alternate between pages),
//  *  #define SCROLLMODE 2 is by row (move up 1 row at a time).
#define SCROLLMODE 1

// In order to avoid wasting memory the current scroll buffer is limited
// to 8 lines.  Some users wishing to display additional information
// such as TrackManager power states have requested additional rows aware
// of the warning that this will take extra RAM.  if you wish to include additional rows
// uncomment the following #define and set the number of lines you need.
//#define MAX_CHARACTER_ROWS 12


/////////////////////////////////////////////////////////////////////////////////////
// DISABLE EEPROM
//
// If you do not need the EEPROM at all, you can disable all the code that saves
// data in the EEPROM. You might want to do that if you are in a Arduino UNO
// and want to use the EXRAIL automation. Otherwise you do not have enough RAM
// to do that. Of course, then none of the EEPROM related commands work.
//
// EEPROM does not work on ESP32. So on ESP32, EEPROM will always be disabled,
// at least until it works.
//
// #define DISABLE_EEPROM

/////////////////////////////////////////////////////////////////////////////////////
// DISABLE PROG
//
// If you do not need programming capability, you can disable all programming related
// commands. You might want to do that if you are using an Arduino UNO and still want
// to use EXRAIL automation, as the Uno is lacking in RAM and Flash to run both.
//
// Note this disables all programming functionality, including EXRAIL.
//
// #define DISABLE_PROG

/////////////////////////////////////////////////////////////////////////////////////
// DISABLE / ENABLE VDPY
//
// The Virtual display "VDPY" feature is by default enabled everywhere
// but on Uno and Nano. If you think you can fit it (for example
// having disabled some of the features above) you can enable it with
// ENABLE_VDPY. You can even disable it on all other CPUs with
// DISABLE_VDPY
//
// #define DISABLE_VDPY
// #define ENABLE_VDPY

/////////////////////////////////////////////////////////////////////////////////////
// DISABLE / ENABLE DIAG
//
// To diagose different errors, you can turn on differnet messages. This costs
// program memory which we do not have enough on the Uno and Nano, so it is
// by default DISABLED on those. If you think you can fit it (for example
// having disabled some of the features above) you can enable it with
// ENABLE_DIAG. You can even disable it on all other CPUs with
// DISABLE_DIAG
//
// #define DISABLE_DIAG
// #define ENABLE_DIAG

/////////////////////////////////////////////////////////////////////////////////////
// REDEFINE WHERE SHORT/LONG ADDR break is. According to NMRA the last short address
// is 127 and the first long address is 128. There are manufacturers which have
// another view. Lenz CS for example have considered addresses long from 100. If
// you want to change to that mode, do
//#define HIGHEST_SHORT_ADDR 99
// If you want to run all your locos addressed long format, you could even do a
//#define HIGHEST_SHORT_ADDR 0
// We do not support to use the same address, for example 100(long) and 100(short)
// at the same time, there must be a border.

/////////////////////////////////////////////////////////////////////////////////////
// Some newer 32bit microcontrollers boot very quickly, so powering on I2C and other
// peripheral devices at the same time may result in the CommandStation booting too
// quickly to detect them.
// To work around this, uncomment the STARTUP_DELAY line below and set a value in
// milliseconds that works for your environment, default is 3000 (3 seconds).
// #define STARTUP_DELAY 3000

/////////////////////////////////////////////////////////////////////////////////////
//
// DEFINE TURNOUTS/ACCESSORIES FOLLOW NORM RCN-213
//
// According to norm RCN-213 a DCC packet with a 1 is closed/straight
// and one with a 0 is thrown/diverging.  In DCC++ Classic, and in previous
// versions of DCC++EX, a turnout throw command was implemented in the packet as
// '1' and a close command as '0'. The #define below makes the states
// match with the norm.  But we don't want to cause havoc on existent layouts,
// so we define this only for new installations. If you don't want this,
// don't add it to your config.h.
//#define DCC_TURNOUTS_RCN_213

// By default, the driver which defines a DCC accessory decoder
// does send out the same state change on the DCC packet as it
// receives. This means a VPIN state=1 sends D=1 (close turnout
// or signal green) in the DCC packet. This can be reversed if
// necessary.
//#define HAL_ACCESSORY_COMMAND_REVERSE

// If you have issues with that the direction of the accessory commands is
// reversed (for example when converting from another CS to DCC-EX) then
// you can use this to reverse the sense of all accessory commmands sent
// over DCC++. This #define likewise inverts the behaviour of the <a> command
// for triggering DCC Accessory Decoders, so that <a addr subaddr 0> generates a
// DCC packet with D=1 (close turnout) and <a addr subaddr 1> generates D=0
// (throw turnout).
//#define DCC_ACCESSORY_COMMAND_REVERSE


// HANDLING MULTIPLE SERIAL THROTTLES
// The command station always operates with the default Serial port.
// Diagnostics are only emitted on the default serial port and not broadcast.
// Other serial throttles may be added to the Serial1, Serial2, Serial3, Serial4,
// Serial5, and Serial6 ports which may or may not exist on your CPU. (Mega has 3,
// SAMD/SAMC and STM32 have up to 6.)
// To monitor a throttle on one or more serial ports, uncomment the defines below.
// NOTE: do not define here the WiFi shield serial port or your wifi will not work.
//
//#define SERIAL1_COMMANDS
//#define SERIAL2_COMMANDS
//#define SERIAL3_COMMANDS
//#define SERIAL4_COMMANDS
//#define SERIAL5_COMMANDS
//#define SERIAL6_COMMANDS
//
// BLUETOOTH SERIAL ON ESP32
// On ESP32 you have the possibility to use the builtin BT serial to connect to
// the CS.
//
// The CS shows up as a pairable BT Clasic device. Name is "DCCEX-hexnumber".
// BT is as an additional serial port, debug messages are still sent over USB,
// not BT serial.
//
// If you enable this there are some implications:
// 1. WiFi will sleep more (as WiFi and BT share the radio. So WiFi performance
//    may suffer
// 2. The app will be bigger that 1.2MB, so the default partition scheme will not
//    work any more. You need to choose a partition scheme with 2MB (or bigger).
//    For example "NO OTA (2MB APP, 2MB SPIFFS)" in the Arduino IDE.
// 3. There is no securuity (PIN) implemented. Everyone in radio range can pair
//    with your CS.
//
//#define SERIAL_BT_COMMANDS

// BOOSTER PIN INPUT ON ESP32 CS
// On ESP32 you have the possibility to define a pin as booster input
//
// Arduino pin D2 is GPIO 26 is Booster Input on ESPDuino32
//#define BOOSTER_INPUT 26
//
// GPIO 32 is Booster Input on EX-CSB1
//#define BOOSTER_INPUT 32

// ESP32 LED Wifi Indicator
// GPIO 2 on ESPduino32
//#define WIFI_LED 2
//
// GPIO 33 on EX-CSB1
//#define WIFI_LED 33

// SABERTOOTH
//
// This is a very special option and only useful if you happen to have a
// sabertooth motor controller from dimension engineering configured to
// take commands from and ESP32 via serial at 9600 baud from GPIO17 (TX)
// and GPIO16 (RX, currently unused).
// The number defined is the DCC address for which speed controls are sent
// to the sabertooth controller _as_well_. Default: Undefined.
//
//#define SABERTOOTH 1

/////////////////////////////////////////////////////////////////////////////////////
//
// SENSORCAM
// ESP32-CAM based video sensors require #define to use appropriate base vpin number.
//#define SENSORCAM_VPIN 700
// To bypass vPin number, define CAM for ex-rail use e.g. AT(CAM 012) for S12 etc.
//#define CAM SENSORCAM_VPIN+
//
//#define SENSORCAM2_VPIN 600   //define other CAM's if installed.
//#define CAM2 SENSORCAM2_VPIN+ //for EX-RAIL commands e.g. IFLT(CAM2 020,1)
//
// For smoother power-up, when using the CAM, you may need a STARTUP_DELAY.
// That is described further above.
//
/////////////////////////////////////////////////////////////////////////////////////<|MERGE_RESOLUTION|>--- conflicted
+++ resolved
@@ -49,13 +49,6 @@
 //
 //  STANDARD_MOTOR_SHIELD : Arduino Motor shield Rev3 based on the L298 with 18V 2A per channel
 //  POLOLU_MOTOR_SHIELD   : Pololu MC33926 Motor Driver (not recommended for prog track)
-<<<<<<< HEAD
-//  FUNDUMOTO_SHIELD      : Fundumoto Shield, no current sensing (not recommended, no short protection)
-//  FIREBOX_MK1           : The Firebox MK1
-//  FIREBOX_MK1S          : The Firebox MK1S
-//  IBT_2_WITH_ARDUINO    : Arduino Motor Shield for PROG and IBT-2 for MAIN
-=======
->>>>>>> 8ac61b88
 //  EX8874_SHIELD         : DCC-EX TI DRV8874 based motor shield
 //  EXCSB1                : DCC-EX CSB-1 hardware
 //  EXCSB1_WITH_EX8874    : DCC-EX CSB-1 hardware with DCC-EX TI DRV8874 shield
@@ -122,18 +115,6 @@
 // Your password may not contain ``"'' (double quote, ASCII 0x22).
 #define WIFI_PASSWORD "Your network passwd"
 //
-<<<<<<< HEAD
-// WIFI_HOSTNAME: You probably don't need to change this
-// Note: If you're using OTA updates (OTA_ENABLED == true), and decide
-// to modify this name, remember to concurrently update the "upload_port"
-// in the corresponding environment within the platformio.ini file.
-#define WIFI_HOSTNAME "dccex"
-//
-// WIFI_CHANNEL: If the line "#define ENABLE_WIFI true" is uncommented,
-// WiFi will be enabled (Mega only). The default channel is set to "1" whether
-// this line exists or not. If you need to use an alternate channel (we recommend
-// using only 1,6, or 11) you may change it here.
-=======
 // WIFI_HOSTNAME: You can change this if you have more than one
 // CS to make them show up with different names on the network.
 // Otherwise do not touch.
@@ -141,7 +122,6 @@
 //
 // WIFI_CHANNEL: The default channel is set to "1". If you need to use an
 // alternate channel (we recommend using only 1,6, or 11) you may change it here.
->>>>>>> 8ac61b88
 #define WIFI_CHANNEL 1
 //
 // WIFI_FORCE_AP: If you'd like to specify your own WIFI_SSID in AP mode, set this
