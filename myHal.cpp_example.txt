//  Sample myHal.cpp file.
//
// To use this file, copy it to myHal.cpp and uncomment the directives and/or
// edit them to satisfy your requirements.  If you only want to use up to 
// two MCP23017 GPIO Expander modules and/or up to two PCA9685 Servo modules,
// then you don't need this file as DCC++EX configures these for free!

// Note that if the file has a .cpp extension it WILL be compiled into the build
// and the halSetup() function WILL be invoked.
//
// To prevent this, temporarily rename the file to myHal.txt or similar.
//

// The #if directive prevent compile errors for Uno and Nano by excluding the 
//  HAL directives from the build.
#if !defined(IO_NO_HAL)

// Include devices you need.
#include "IODevice.h"
//#include "IO_HALDisplay.h"  // Auxiliary display devices (LCD/OLED)
//#include "IO_HCSR04.h"    // Ultrasonic range sensor
//#include "IO_VL53L0X.h"   // Laser time-of-flight sensor
//#include "IO_DFPlayer.h"  // MP3 sound player
//#include "IO_TouchKeypad.h  // Touch keypad with 16 keys
//#include "IO_EXTurntable.h"   // Turntable-EX turntable controller
//#include "IO_EXFastClock.h"  // FastClock driver
//#include "IO_PCA9555.h"     // 16-bit I/O expander (NXP & Texas Instruments).
<<<<<<< HEAD
//#include "IO_I2CDFPlayer.h" // DFPlayer over I2C
=======
//#include "IO_CMRI.h"      //  CMRI nodes

//==========================================================================
//  also for CMRI connection using RS485 TTL module
//==========================================================================
//  define UARt2 pins for ESP32 Rx=16, Tx=17 -- can conflict if sabertooth defined
//HardwareSerial mySerial2(2); // use UART2
//
//  for SERIAL_8N2 include this in config.h  
//              #define ARDUINOCMRI_COMPATIBLE
>>>>>>> 06fb74c3

//==========================================================================
// The function halSetup() is invoked from CS if it exists within the build.
// The setup calls are included between the open and close braces "{ ... }".
// Comments (lines preceded by "//") are optional.
//==========================================================================

void halSetup() {

//==========================================================================
//   CMRI bus and nodes defined
//==========================================================================
// further explanation in IO_CMRI.h
// this example is being used to test connection of existing CMRI device
// add lines to myHal.cpp within halSetup()

// for ESP32
//mySerial2.begin(9600, SERIAL_8N2, 16, 17);  // ESP32 to define pins  also check DCCTimerESP.cpp
//CMRIbus::create(0, mySerial2, 9600, 500, 4);  // for ESP32

// for Mega
//CMRIbus::create(0, Serial3, 9600, 500, 38);  // for Mega - Serial3 already defined
 // bus=0 always, unless multiple serial ports are used
 // baud=9600 to match setting in existing CMRI nodes
 // cycletime.. 500ms is default -- more frequent might be needed on master
 // pin..  DE/!RE pins tied together on TTL RS485 module.
 // pin 38 should work on Mega and F411RE (pin D38 aka PB12 on CN10_16)
 
//CMRInode::create(900, 72, 0, 4, 'M');
//CMRInode::create(1000, 72, 0, 5, 'M');
 // bus=0 must agree with bus in CMRIbus
 // node=4 number to agree with node numbering
 // 'M' is for SMINI.
 // Starting VPin, Number of VPins=72 for SMINI
//==========================================================================
//         end of CMRI
//==========================================================================


  //=======================================================================
  // The following directives define auxiliary display devices.
  // These can be defined in addition to the system display (display
  // number 0) that is defined in config.h.
  // A write to a line which is beyond the length of the screen will overwrite
  // the bottom line, unless the line number is 255 in which case the 
  // screen contents will scroll up before the text is written to the
  // bottom line.
  //=======================================================================
  // 
  // Create a 128x32 OLED display device as display number 1 
  // (line 0 is written by EX-RAIL 'SCREEN(1, 0, "text")').

  //HALDisplay<OLED>::create(1, 0x3d, 128, 32);

  // Create a 20x4 LCD display device as display number 2 
  // (line 0 is written by EX-RAIL 'SCREEN(2, 0, "text")').

  // HALDisplay<LiquidCrystal>::create(2, 0x27, 20, 4);


  //=======================================================================
  // User Add-ins
  //=======================================================================
  // User add-ins can be created when you want to do something that 
  // can't be done in EX-RAIL but does not merit a HAL driver.  The 
  // user add-in is a C++ function that is executed periodically by the
  // HAL subsystem.

  // Example: The function will be executed once per second and will display, 
  // on screen #3, the first eight entries (assuming an 8-line display)
  // from the loco speed table.
  
  // Put the following block of code in myHal.cpp OUTSIDE of the 
  //   halSetup() function:
  //
  // void updateLocoScreen() {
  //   for (int i=0; i<8; i++) {
  //     if (DCC::speedTable[i].loco > 0) {
  //       int speed = DCC::speedTable[i].speedCode;
  //       char direction = (speed & 0x80) ? 'R' : 'F';
  //       speed = speed & 0x7f;
  //       if (speed > 0) speed = speed - 1;
  //       SCREEN(3, i, F("Loco:%4d %3d %c"), DCC::speedTable[i].loco,
  //         speed, direction);
  //     }
  //   }
  // }
  //
  // Put the following line INSIDE the halSetup() function:
  //
  // UserAddin::create(updateLocoScreen, 1000);
  //


  //=======================================================================
  // The following directive defines a PCA9685 PWM Servo driver module.
  //=======================================================================
  // The parameters are: 
  //   First Vpin=100
  //   Number of VPINs=16 (numbered 100-115)
  //   I2C address of module=0x40

  //PCA9685::create(100, 16, 0x40);


  //=======================================================================
  // The following directive defines an MCP23017 16-port I2C GPIO Extender module.
  //=======================================================================
  // The parameters are: 
  //   First Vpin=196
  //   Number of VPINs=16 (numbered 196-211)
  //   I2C address of module=0x22

  //MCP23017::create(196, 16, 0x22);


  // Alternative form, which allows the INT pin of the module to request a scan
  // by pulling Arduino pin 40 to ground.  Means that the I2C isn't being polled
  // all the time, only when a change takes place. Multiple modules' INT pins
  // may be connected to the same Arduino pin.

  //MCP23017::create(196, 16, 0x22, 40);


  //=======================================================================
  // The following directive defines an MCP23008 8-port I2C GPIO Extender module.
  //=======================================================================
  // The parameters are: 
  //   First Vpin=300
  //   Number of VPINs=8 (numbered 300-307)
  //   I2C address of module=0x22

  //MCP23008::create(300, 8, 0x22);


  //=======================================================================
  // The following directive defines a PCF8574 8-port I2C GPIO Extender module.
  //=======================================================================
  // The parameters are: 
  //   First Vpin=200
  //   Number of VPINs=8 (numbered 200-207)
  //   I2C address of module=0x23

  //PCF8574::create(200, 8, 0x23);


  // Alternative form using INT pin (see above)

  //PCF8574::create(200, 8, 0x23, 40);


  //=======================================================================
  // The following directive defines a PCF8575 16-port I2C GPIO Extender module.
  //=======================================================================
  // The parameters are: 
  //   First Vpin=200
  //   Number of VPINs=16 (numbered 200-215)
  //   I2C address of module=0x23

  //PCF8575::create(200, 16, 0x23);


  // Alternative form using INT pin (see above)

  //PCF8575::create(200, 16, 0x23, 40);

  //=======================================================================
  // The following directive defines an HCSR04 ultrasonic ranging module.
  //=======================================================================
  // The parameters are: 
  //   Vpin=2000 (only one VPIN per directive)
  //   Number of VPINs=1
  //   Arduino pin connected to TRIG=30
  //   Arduino pin connected to ECHO=31
  //   Minimum trigger range=20cm (VPIN goes to 1 when <20cm)
  //   Maximum trigger range=25cm (VPIN goes to 0 when >25cm)
  // Note: Multiple devices can be configured by using a different ECHO pin
  // for each one.  The TRIG pin can be shared between multiple devices.
  // Be aware that the 'ping' of one device may be received by another
  // device and position them accordingly!

  //HCSR04::create(2000, 30, 31, 20, 25);
  //HCSR04::create(2001, 30, 32, 20, 25);


  //=======================================================================
  // The following directive defines a single VL53L0X Time-of-Flight range sensor.
  //=======================================================================
  // The parameters are:
  //   VPIN=5000
  //   Number of VPINs=1
  //   I2C address=0x29 (default for this chip)
  //   Minimum trigger range=200mm (VPIN goes to 1 when <20cm)
  //   Maximum trigger range=250mm (VPIN goes to 0 when >25cm)

  //VL53L0X::create(5000, 1, 0x29, 200, 250); 

  // For multiple VL53L0X modules, add another parameter which is a VPIN connected to the
  // module's XSHUT pin.  This allows the modules to be configured, at start,
  // with distinct I2C addresses.  In this case, the address 0x29 is only used during
  // initialisation to configure each device in turn with the desired unique I2C address.
  // The examples below have the modules' XSHUT pins connected to the first two pins of 
  // the first MCP23017 module (164 and 165), but Arduino pins may be used instead.
  // The first module here is given I2C address 0x30 and the second is 0x31.

  //VL53L0X::create(5000, 1, 0x30, 200, 250, 164); 
  //VL53L0X::create(5001, 1, 0x31, 200, 250, 165); 


  //=======================================================================
  // Play mp3 files from a Micro-SD card, using a DFPlayer MP3 Module.
  //=======================================================================
  // Parameters: 
  //   10000 = first VPIN allocated.
  //   10 = number of VPINs allocated.
  //   Serial1 = name of serial port (usually Serial1 or Serial2).
  // With these parameters, up to 10 files may be played on pins 10000-10009.
  // Play is started from EX-RAIL with SET(10000) for first mp3 file, SET(10001)
  // for second file, etc.  Play may also be initiated by writing an analogue
  // value to the first pin, e.g. ANOUT(10000,23,0,0) will play the 23rd mp3 file.
  // ANOUT(10000,23,30,0) will do the same thing, as well as setting the volume to 
  // 30 (maximum value).
  // Play is stopped by RESET(10000) (or any other allocated VPIN).
  // Volume may also be set by writing an analogue value to the second pin for the player, 
  // e.g. ANOUT(10001,30,0,0) sets volume to maximum (30).
  // The EX-RAIL script may check for completion of play by calling WAITFOR(pin), which will only proceed to the
  // following line when the player is no longer busy.
  // E.g.
  //    SEQUENCE(1)
  //      AT(164)           // Wait for sensor attached to pin 164 to activate
  //      SET(10003)        // Play fourth MP3 file
  //      LCD(4, "Playing") // Display message on LCD/OLED
  //      WAITFOR(10003)    // Wait for playing to finish
  //      LCD(4, "")       // Clear LCD/OLED line 
  //      FOLLOW(1)         // Go back to start

  // DFPlayer::create(10000, 10, Serial1);


  //=======================================================================
<<<<<<< HEAD
  // Play mp3 files from a Micro-SD card, using a DFPlayer MP3 Module on a SC16IS750/SC16IS752 I2C UART
  //=======================================================================
  // DFPlayer via NXP SC16IS752 I2C Dual UART.
  // I2C address range 0x48 - 0x57
  // 
  // Generic format: 
  // I2CDFPlayer::create(1st vPin, vPins, I2C address, xtal);
  // Parameters:
  // 1st vPin     : First virtual pin that EX-Rail can control to play a sound, use PLAYSOUND command (alias of ANOUT)
  // vPins        : Total number of virtual pins allocated (1 vPin is supported currently)
  //                1st vPin for UART 0
  // I2C Address  : I2C address of the serial controller, in 0x format
  // xtal         : 0 for 1.8432Mhz, 1 for 14.7456Mhz
  //
  // The vPin is also a pin that can be read with the WAITFOR(vPin) command indicating if the DFPlayer has finished playing a track
  //
  
  // I2CDFPlayer::create(10000,  1, 0x48, 1);
  //
  // Configuration example on a multiplexer
  // I2CDFPlayer::create(10000, 1, {I2CMux_0, SubBus_0, 0x48}, 1);
=======
  // Play mp3 files from a Micro-SD card, using a DFPlayer MP3 Module on a SC16IS752 I2C Dual UART
  //=======================================================================
  // DFPlayer via NXP SC16IS752 I2C Dual UART. Each device has 2 UARTs on a single I2C address
  // Total nr of devices on an I2C bus is 16, with 2 UARTs on each address making a total of 32 UARTs per I2C bus
  // I2C address range 0x48 - 0x57
  // I2CDFPlayer::create(1st vPin,vPins, I2C address, UART ch);

  // I2CDFPlayer::create(10000, 10, 0x48, 0);
  // I2CDFPlayer::create(10010, 10, 0x48, 1);

  // Multiplexer example
  // I2CDFPlayer::create(10020, 10, {I2CMux_0, SubBus_0, 0x50}, 0);

>>>>>>> 06fb74c3



  //=======================================================================
  // 16-pad capacitative touch key pad based on TP229 IC.
  //=======================================================================
  // Parameters below:
  //   11000 = first VPIN allocated
  //   16 = number of VPINs allocated
  //   25 = local GPIO pin number for clock signal
  //   24 = local GPIO pin number for data signal
  //
  // Pressing the key pads numbered 1-16 cause each of the nominated digital VPINs 
  // (11000-11015 in this case) to be activated.

  // TouchKeypad::create(11000, 16, 25, 24);


  //=======================================================================
  // The following directive defines an EX-Turntable turntable instance.
  //=======================================================================
  // EXTurntable::create(VPIN, Number of VPINs, I2C Address)
  //
  // The parameters are:
  //   VPIN=600
  //   Number of VPINs=1 (Note there is no reason to change this)
  //   I2C address=0x60
  //
  // Note that the I2C address is defined in the EX-Turntable code, and 0x60 is the default.

  //EXTurntable::create(600, 1, 0x60);


  //=======================================================================
  // The following directive defines an EX-IOExpander instance.
  //=======================================================================
  // EXIOExpander::create(VPIN, Number of VPINs, I2C Address)
  //
  // The parameters are:
  //   VPIN=an available Vpin
  //   Number of VPINs=pin count (must match device in use as per documentation)
  //   I2C address=an available I2C address (default 0x65)
  //
  // Note that the I2C address is defined in the EX-IOExpander code, and 0x65 is the default.
  // The example is for an Arduino Nano.

  //EXIOExpander::create(800, 18, 0x65);


  //=======================================================================
  // The following directive defines a rotary encoder instance.
  //=======================================================================
  // The parameters are: 
  //   firstVpin = First available Vpin to allocate
  //   numPins= Number of Vpins to allocate, can be either 1 or 2
  //   i2cAddress = Available I2C address (default 0x70)

  //RotaryEncoder::create(firstVpin, numPins, i2cAddress);
  //RotaryEncoder::create(700, 1, 0x70);
  //RotaryEncoder::create(701, 2, 0x71);

 //=======================================================================
  // The following directive defines an EX-FastClock instance.
  //=======================================================================
  // EXFastCLock::create(I2C Address)
  //
  // The parameters are:
  //   
  //   I2C address=0x55 (decimal 85)
  //
  // Note that the I2C address is defined in the EX-FastClock code, and 0x55 is the default.

 
  //   EXFastClock::create(0x55);

}

#endif<|MERGE_RESOLUTION|>--- conflicted
+++ resolved
@@ -25,9 +25,7 @@
 //#include "IO_EXTurntable.h"   // Turntable-EX turntable controller
 //#include "IO_EXFastClock.h"  // FastClock driver
 //#include "IO_PCA9555.h"     // 16-bit I/O expander (NXP & Texas Instruments).
-<<<<<<< HEAD
 //#include "IO_I2CDFPlayer.h" // DFPlayer over I2C
-=======
 //#include "IO_CMRI.h"      //  CMRI nodes
 
 //==========================================================================
@@ -38,7 +36,6 @@
 //
 //  for SERIAL_8N2 include this in config.h  
 //              #define ARDUINOCMRI_COMPATIBLE
->>>>>>> 06fb74c3
 
 //==========================================================================
 // The function halSetup() is invoked from CS if it exists within the build.
@@ -279,7 +276,6 @@
 
 
   //=======================================================================
-<<<<<<< HEAD
   // Play mp3 files from a Micro-SD card, using a DFPlayer MP3 Module on a SC16IS750/SC16IS752 I2C UART
   //=======================================================================
   // DFPlayer via NXP SC16IS752 I2C Dual UART.
@@ -301,21 +297,6 @@
   //
   // Configuration example on a multiplexer
   // I2CDFPlayer::create(10000, 1, {I2CMux_0, SubBus_0, 0x48}, 1);
-=======
-  // Play mp3 files from a Micro-SD card, using a DFPlayer MP3 Module on a SC16IS752 I2C Dual UART
-  //=======================================================================
-  // DFPlayer via NXP SC16IS752 I2C Dual UART. Each device has 2 UARTs on a single I2C address
-  // Total nr of devices on an I2C bus is 16, with 2 UARTs on each address making a total of 32 UARTs per I2C bus
-  // I2C address range 0x48 - 0x57
-  // I2CDFPlayer::create(1st vPin,vPins, I2C address, UART ch);
-
-  // I2CDFPlayer::create(10000, 10, 0x48, 0);
-  // I2CDFPlayer::create(10010, 10, 0x48, 1);
-
-  // Multiplexer example
-  // I2CDFPlayer::create(10020, 10, {I2CMux_0, SubBus_0, 0x50}, 0);
-
->>>>>>> 06fb74c3
 
 
 
