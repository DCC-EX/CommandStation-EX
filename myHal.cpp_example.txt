//  Sample myHal.cpp file.
//
// To use this file, copy it to myHal.cpp and uncomment the directives and/or
// edit them to satisfy your requirements.  If you only want to use up to 
// two MCP23017 GPIO Expander modules and/or up to two PCA9685 Servo modules,
// then you don't need this file as DCC++EX configures these for free!

// Note that if the file has a .cpp extension it WILL be compiled into the build
// and the halSetup() function WILL be invoked.
//
// To prevent this, temporarily rename the file to myHal.txt or similar.
//

// The #if directive prevent compile errors for Uno and Nano by excluding the 
//  HAL directives from the build.
#if !defined(IO_NO_HAL)

// Include devices you need.
#include "IODevice.h"
#include "IO_HCSR04.h"    // Ultrasonic range sensor
#include "IO_VL53L0X.h"   // Laser time-of-flight sensor
#include "IO_DFPlayer.h"  // MP3 sound player
//#include "IO_EXTurntable.h"   // Turntable-EX turntable controller


//==========================================================================
// The function halSetup() is invoked from CS if it exists within the build.
// The setup calls are included between the open and close braces "{ ... }".
// Comments (lines preceded by "//") are optional.
//==========================================================================

void halSetup() {

  //=======================================================================
  // The following directive defines a PCA9685 PWM Servo driver module.
  //=======================================================================
  // The parameters are: 
  //   First Vpin=100
  //   Number of VPINs=16 (numbered 100-115)
  //   I2C address of module=0x40

  //PCA9685::create(100, 16, 0x40);


  //=======================================================================
  // The following directive defines an MCP23017 16-port I2C GPIO Extender module.
  //=======================================================================
  // The parameters are: 
  //   First Vpin=196
  //   Number of VPINs=16 (numbered 196-211)
  //   I2C address of module=0x22

  //MCP23017::create(196, 16, 0x22);


  // Alternative form, which allows the INT pin of the module to request a scan
  // by pulling Arduino pin 40 to ground.  Means that the I2C isn't being polled
  // all the time, only when a change takes place. Multiple modules' INT pins
  // may be connected to the same Arduino pin.

  //MCP23017::create(196, 16, 0x22, 40);


  //=======================================================================
  // The following directive defines an MCP23008 8-port I2C GPIO Extender module.
  //=======================================================================
  // The parameters are: 
  //   First Vpin=300
  //   Number of VPINs=8 (numbered 300-307)
  //   I2C address of module=0x22

  //MCP23008::create(300, 8, 0x22);


  //=======================================================================
  // The following directive defines a PCF8574 8-port I2C GPIO Extender module.
  //=======================================================================
  // The parameters are: 
  //   First Vpin=200
  //   Number of VPINs=8 (numbered 200-207)
  //   I2C address of module=0x23

  //PCF8574::create(200, 8, 0x23);


  // Alternative form using INT pin (see above)

  //PCF8574::create(200, 8, 0x23, 40);


  //=======================================================================
  // The following directive defines an HCSR04 ultrasonic ranging module.
  //=======================================================================
  // The parameters are: 
  //   Vpin=2000 (only one VPIN per directive)
  //   Number of VPINs=1
  //   Arduino pin connected to TRIG=30
  //   Arduino pin connected to ECHO=31
  //   Minimum trigger range=20cm (VPIN goes to 1 when <20cm)
  //   Maximum trigger range=25cm (VPIN goes to 0 when >25cm)
  // Note: Multiple devices can be configured by using a different ECHO pin
  // for each one.  The TRIG pin can be shared between multiple devices.
  // Be aware that the 'ping' of one device may be received by another
  // device and position them accordingly!

  //HCSR04::create(2000, 30, 31, 20, 25);
  //HCSR04::create(2001, 30, 32, 20, 25);


  //=======================================================================
  // The following directive defines a single VL53L0X Time-of-Flight range sensor.
  //=======================================================================
  // The parameters are:
  //   VPIN=5000
  //   Number of VPINs=1
  //   I2C address=0x29 (default for this chip)
  //   Minimum trigger range=200mm (VPIN goes to 1 when <20cm)
  //   Maximum trigger range=250mm (VPIN goes to 0 when >25cm)

  //VL53L0X::create(5000, 1, 0x29, 200, 250); 

  // For multiple VL53L0X modules, add another parameter which is a VPIN connected to the
  // module's XSHUT pin.  This allows the modules to be configured, at start,
  // with distinct I2C addresses.  In this case, the address 0x29 is only used during
  // initialisation to configure each device in turn with the desired unique I2C address.
  // The examples below have the modules' XSHUT pins connected to the first two pins of 
  // the first MCP23017 module (164 and 165), but Arduino pins may be used instead.
  // The first module here is given I2C address 0x30 and the second is 0x31.

  //VL53L0X::create(5000, 1, 0x30, 200, 250, 164); 
  //VL53L0X::create(5001, 1, 0x31, 200, 250, 165); 


  //=======================================================================
  // Play mp3 files from a Micro-SD card, using a DFPlayer MP3 Module.
  //=======================================================================
  // Parameters: 
  //   10000 = first VPIN allocated.
  //   10 = number of VPINs allocated.
  //   Serial1 = name of serial port (usually Serial1 or Serial2).
  // With these parameters, up to 10 files may be played on pins 10000-10009.
  // Play is started from EX-RAIL with SET(10000) for first mp3 file, SET(10001)
  // for second file, etc.  Play may also be initiated by writing an analogue
  // value to the first pin, e.g. SERVO(10000,23,0) will play the 23rd mp3 file.
  // SERVO(10000,23,30) will do the same thing, as well as setting the volume to 
  // 30 (maximum value).
  // Play is stopped by RESET(10000) (or any other allocated VPIN).
  // Volume may also be set by writing an analogue value to the second pin for the player, 
  // e.g. SERVO(10001,30,0) sets volume to maximum (30).
  // The EX-RAIL script may check for completion of play by calling WAITFOR(pin), which will only proceed to the
  // following line when the player is no longer busy.
  // E.g.
  //    SEQUENCE(1)
  //      AT(164)           // Wait for sensor attached to pin 164 to activate
  //      SET(10003)        // Play fourth MP3 file
  //      LCD(4, "Playing") // Display message on LCD/OLED
  //      WAITFOR(10003)    // Wait for playing to finish
  //      LCD(4, " ")       // Clear LCD/OLED line 
  //      FOLLOW(1)         // Go back to start

  // DFPlayer::create(10000, 10, Serial1);


  //=======================================================================
  // The following directive defines a rotary encoder instance.
  //=======================================================================
  // The parameters are: 
  //   firstVpin = First available Vpin to allocate
  //   numPins= Number of Vpins to allocate, can be either 1 or 2
  //   i2cAddress = Available I2C address (default 0x70)

  //RotaryEncoder::create(firstVpin, numPins, i2cAddress);
  //RotaryEncoder::create(700, 1, 0x70);
  //RotaryEncoder::create(701, 2, 0x71);


<<<<<<< HEAD
  //=======================================================================
  // The following directive defines an EX-Turntable turntable instance.
  //=======================================================================
  // EXTurntable::create(VPIN, Number of VPINs, I2C Address)
  //
  // The parameters are:
  //   VPIN=600
  //   Number of VPINs=1 (Note there is no reason to change this)
  //   I2C address=0x60
  //
  // Note that the I2C address is defined in the EX-Turntable code, and 0x60 is the default.

  //EXTurntable::create(600, 1, 0x60);


  //=======================================================================
  // The following directive defines an EX-IOExpander instance.
  //=======================================================================
  // EXIOExpander::create(VPIN, Number of VPINs, I2C Address, Digital pin count, Analogue pin count)
  //
  // The parameters are:
  //   VPIN=an available Vpin
  //   Number of VPINs=Digital pin count + Analogue pin count (must match device in use as per documentation)
  //   I2C address=an available I2C address (default 0x65)
  //
  // Note that the I2C address is defined in the EX-IOExpander code, and 0x65 is the default.
  // The first example is for an Arduino Nano with the default pin allocations.
  // The second example is for an Arduino Uno using all pins as digital only.

  //EXIOExpander::create(800, 18, 0x65, 12, 8);
  //EXIOExpander::create(820, 16, 0x66, 16, 0);


  //=======================================================================
  // The following directive defines a rotary encoder instance.
  //=======================================================================
  // The parameters are: 
  //   firstVpin = First available Vpin to allocate
  //   numPins= Number of Vpins to allocate, can be either 1 or 2
  //   i2cAddress = Available I2C address (default 0x70)

  //RotaryEncoder::create(firstVpin, numPins, i2cAddress);
  //RotaryEncoder::create(700, 1, 0x70);
  //RotaryEncoder::create(701, 2, 0x71);


=======
>>>>>>> 50c21f6d
}

#endif<|MERGE_RESOLUTION|>--- conflicted
+++ resolved
@@ -174,7 +174,6 @@
   //RotaryEncoder::create(701, 2, 0x71);
 
 
-<<<<<<< HEAD
   //=======================================================================
   // The following directive defines an EX-Turntable turntable instance.
   //=======================================================================
@@ -221,8 +220,19 @@
   //RotaryEncoder::create(701, 2, 0x71);
 
 
-=======
->>>>>>> 50c21f6d
+  //=======================================================================
+  // The following directive defines a rotary encoder instance.
+  //=======================================================================
+  // The parameters are: 
+  //   firstVpin = First available Vpin to allocate
+  //   numPins= Number of Vpins to allocate, can be either 1 or 2
+  //   i2cAddress = Available I2C address (default 0x70)
+
+  //RotaryEncoder::create(firstVpin, numPins, i2cAddress);
+  //RotaryEncoder::create(700, 1, 0x70);
+  //RotaryEncoder::create(701, 2, 0x71);
+
+
 }
 
 #endif