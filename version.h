#ifndef version_h
#define version_h

#include "StringFormatter.h"

<<<<<<< HEAD
#define VERSION "5.2.47"
// 5.2.47 - EXRAIL additions:
//          STEALTH_GLOBAL
//          BLINK
//          TOGGLE_TURNOUT
//          FTOGGLE, XFTOGGLE
//          Reduced code-developmenmt DIAG noise
=======
#define VERSION "5.3.8"
>>>>>>> 34c403c6
// 5.2.46 - Support for extended consist CV20 in <R> and <W id>
//        - New cmd <W CONSIST id [REVERSE]> to handle long/short consist ids
// 5.2.45 - ESP32 Trackmanager reset cab number to 0 when track is not DC
//          ESP32 fix PWM LEDC inverted pin mode
//          ESP32 rewrite PWM LEDC to use pin mux
// 5.2.41 - Update rotary encoder default address to 0x67
// 5.2.40 - Allow no shield
// 5.2.39 - Functions for DC frequency: Use func up to F31
// 5.2.38 - Exrail MESSAGE("text") to send a user message to all 
//          connected throttles (uses <m "text"> and  withrottle Hmtext.
// 5.2.37 - Bugfix ESP32: Use BOOSTER_INPUT define
// 5.2.36 - Variable frequency for DC mode
// 5.2.35 - Bugfix: Make DCC Extended Accessories follow RCN-213
// 5.2.34 - <A address aspect> Command fopr DCC Extended Accessories
//        - Exrail ASPECT(address,aspect) for above.
//        - EXRAIL DCCX_SIGNAL(Address,redAspect,amberAspect,greenAspect)
//        - Exrail intercept <A ...> for DCC Signals. 
// 5.2.33 - Exrail CONFIGURE_SERVO(vpin,pos1,pos2,profile)
// 5.2.32 - Railcom Cutout (Initial trial Mega2560 only)
// 5.2.31 - Exrail JMRI_SENSOR(vpin [,count]) creates <S> types.  
// 5.2.30 - Bugfix: WiThrottle sendIntro after initial N message as well
//
//
// 5.3.5e - Fixes to ethernet cable handling, and STM32 related handling as well
// 5.3.5  - Exrail JMRI_SENSORS(vpin [,count]) creates <S> types.
// 5.3.4  - Bugfix: WiThrottle sendIntro after initial N message as well
// 5.3.3  - Fix Ethernet cable disconnected message, wait for DHCP
// 5.3.2  - MDNS Generic library integration for Ethernet
// 5.3.1  - Variable frequency for DC mode
// 5.2.40 - Bugfix: WiThrottle sendIntro after initial N message as well
// 5.2.31 - included in stm32EC as 5.3.5  
//  -- some duplicates in above list
// 5.2.29 - Added IO_I2CDFPlayer.h to support DFPLayer over I2C connected to NXP SC16IS750/SC16IS752 (currently only single UART for SC16IS752)
//        - Added enhanced IO_I2CDFPLayer enum commands to EXRAIL2.h
//        - Added PLAYSOUND alias of ANOUT to EXRAILMacros.h
//        - Added UART detection to I2CManager.cpp
// 5.2.28 - ESP32: Can all Wifi channels.
//        - ESP32: Only write Wifi password to display if it is a well known one
// 5.2.27 - Bugfix: IOExpander memory allocation
// 5.2.26 - Silently ignore overridden HAL defaults
//        - include HAL_IGNORE_DEFAULTS macro in EXRAIL 
// 5.2.25 - Fix bug causing <X> after working <D commands 
// 5.2.24 - Exrail macro asserts to catch 
//            : duplicate/missing automation/route/sequence/call ids
//            : latches and reserves out of range
//            : speeds out of range
// 5.2.23 - KeywordHasher _hk (no functional change) 
// 5.2.22 - Bugfixes: Empty turnout descriptions ok; negative route numbers valid.
// 5.2.21 - Add STARTUP_DELAY config option to delay CS bootup
// 5.2.20 - Check return of Ethernet.begin()
// 5.2.19 - ESP32: Determine if the RMT hardware can handle DCC
// 5.2.18 - Display network IP fix
// 5.2.17 - ESP32 simplify network logic
// 5.2.16 - Bugfix to allow for devices using the EX-IOExpander protocol to have no analogue or no digital pins
//       df - I2C DFPlayper capability in stm32 branch
// 5.2.15 - move call to CommandDistributor::broadcastPower() into the TrackManager::setTrackPower(*) functions
//        - add repeats to function packets that are not reminded in accordance with accessory packets
// 5.2.14eth - Initial ethernet code for STM32F429ZI and F439ZI boards
//        C - CMRI RS485 connection
// 5.2.14 - Reminder window DCC packet optimization
//        - Optional #define DISABLE_FUNCTION_REMINDERS 
// 5.2.13 - EXRAIL STEALTH 
// 5.2.12 - ESP32 add AP mode LCD messages with SSID/PW for
//        - STM32 change to UID_BASE constants in DCCTimerSTM32 rather than raw hex addresses for UID registers
//        - STM32 extra UART/USARTs for larger Nucleo models
// 5.2.11 - Change from TrackManager::returnMode to TrackManager::getMode
// 5.2.10 - Include trainbrains.eu block unoccupancy driver
//        - include IO_PCA9555  
// 5.2.9  - Bugfix LCD startup with no LCD, uses <@
// 5.2.9  - EXRAIL STASH feature 
// 5.2.8  - Bugfix: Do not turn off all tracks on change
//          give better power messages
// 5.2.7  - Bugfix: EXRAIL ling segment
//        - Bugfix: Back out wrongly added const
//        - Bugfix ESP32: Do not inverse DCX direction signal twice
// 5.2.6  - Trackmanager broadcast power state on track mode change
// 5.2.5  - Trackmanager: Do not treat TRACK_MODE_ALL as TRACK_MODE_DC
// 5.2.4  - LCD macro will not do diag if that duplicates @ to same target.
//        - Added ROUTE_DISABLED macro in EXRAIL
// 5.2.3  - Bugfix: Catch stange input to parser
// 5.2.2  - Added option to allow MAX_CHARACTER_ROWS to be defined in config.h
// 5.2.1  - Trackmanager rework for simpler structure
// 5.2.0  - ESP32: Autoreverse and booster mode support
// 5.1.21 - EXRAIL invoke multiple ON handlers for same event
// 5.1.20 - EXRAIL Tidy and ROUTE_STATE, ROUTE_CAPTION 
// 5.1.19 - Only flag 2.2.0.0-dev as broken, not 2.2.0.0
// 5.1.18 - TURNOUTL bugfix
// 5.1.17 - Divide out C for config and D for diag commands
// 5.1.16 - Remove I2C address from EXTT_TURNTABLE macro to work with MUX, requires separate HAL macro to create
// 5.1.15 - LCC/Adapter support and Exrail feature-compile-out.
// 5.1.14 - Fixed IFTTPOSITION
// 5.1.13 - Changed turntable broadcast from i to I due to server string conflict
// 5.1.12 - Added Power commands <0 A> & <1 A> etc. and update to <=>
//          Added EXRAIL SET_POWER(track, ON/OFF)
//          Fixed a problem whereby <1 MAIN> also powered on PROG track
//          Added functions to TrackManager.cpp to allow UserAddin code for power display on OLED/LCD
//          Added - returnMode(byte t), returnDCAddr(byte t) & getModeName(byte Mode)
// 5.1.11 - STM32F4xx revised I2C clock setup, no correctly sets clock and has fully variable frequency selection
// 5.1.10 - STM32F4xx DCCEXanalogWrite to handle PWM generation for TrackManager DC/DCX
//        - STM32F4xx DCC 58uS timer now using non-PWM output timers where possible
//        - ESP32 brakeCanPWM check now detects UNUSED_PIN
//        - ARM architecture brakeCanPWM now uses digitalPinHasPWM()
//        - STM32F4xx shadowpin extensions to handle pins on ports D, E and F
// 5.1.9  - Fixed IO_PCA9555'h to work with PCA9548 mux, tested OK
// 5.1.8  - STM32Fxx ADCee extension to support ADCs #2 and #3
// 5.1.7  - Fix turntable broadcasts for non-movement activities and <JP> result
// 5.1.6  - STM32F4xx native I2C driver added
// 5.1.5  - Added turntable object and EXRAIL commands
//        - <I ...>, <JO ...>, <JP ...> - turntable commands
//        - DCC_TURNTABLE, EXTT_TURNTABLE, IFTTPOSITION, ONROTATE, ROTATE, ROTATE_DCC, TT_ADDPOSITION, WAITFORTT EXRAIL
// 5.1.4  - Added ONOVERLOAD & AFTEROVERLOAD to EXRAIL
// 5.1.3  - Make parser more fool proof
// 5.1.2  - Bugfix: ESP32 30ms off time
// 5.1.1  - Check bad AT firmware version
//        - Update IO_PCA9555.h reflecting IO_MCP23017.h changes to support PCA9548 mux
// 5.0.1  - Bugfix: execute 30ms off time before rejoin
// 5.0.0  - Make 4.2.69 the 5.0.0 release
// 4.2.69 - Bugfix: Make <!> work in DC mode
// 4.2.68 - Rename track mode OFF to NONE
// 4.2.67 - AVR: Pin specific timer register seting
//        - Protect Uno user from choosing DC(X)
//        - More Nucleo variant defines
//        - GPIO PCA9555 / TCA9555 support
// 4.2.66 - Throttle inrush current by applying PWM to brake pin when
//          fault pin goes active
// 4.2.65 - new config WIFI_FORCE_AP option
// 4.2.63 - completely new overcurrent detection
//        - ESP32 protect from race in RMT code
// 4.2.62 - Update IO_RotaryEncoder.h to ignore sending current position
//        - Update IO_EXTurntable.h to remove forced I2C clock speed
//        - Show device offline if EX-Turntable not connected
// 4.2.61 - MAX_CURRENT restriction (caps motor shield value)
// 4.2.60 - Add mDNS capability to ESP32 for autodiscovery
// 4.2.59 - Fix: AP SSID was DCC_ instead of DCCEX_
// 4.2.58 - Start motordriver as soon as possible but without waveform
// 4.2.57 - New overload handling (faster and handles commonFaultPin again)
//        - Optimize analog read STM32
// 4.2.56 - Update IO_RotaryEncoder.h:
//        - Improved I2C communication, non-blocking reads
//        - Enable sending positions to the encoder from EXRAIL via SERVO()
// 4.2.55 - Optimize analog read for AVR
// 4.2.54 - EX8874 shield in config.example.h
//        - Fix: Better warnings for pin number errors
//        - Fix: Default roster list possible in Withrottle and <jR>
//        - Fix: Pin handling supports pins up to 254
// 4.2.53 - Fix: Fault pin handling made more straight forward
// 4.2.52 - Experimental support for sabertooth motor controller on ESP32
// 4.2.51 - Add DISABLE_PROG to disable programming to save RAM/Flash
// 4.2.50 - Fixes: estop all, turnout eeprom, cab ID check
// 4.2.49 - Exrail SPEED take notice of external direction change 
// 4.2.48 - BROADCAST/WITHROTTLE Exrail macros 
// 4.2.47 - Correct response to <JA 0>
// 4.2.46 - Support boards with inverted fault pin
// 4.2.45 - Add ONCLOCKMINS to FastClock to allow hourly repeat events
// 4.2.44 - Add PowerShell installer EX-CommandStation-installer.exe
// 4.2.43 - Fix STM32 set right port mode bits for analog
// 4.2.42 - Added EXRAIL TURNOUTL Macro definition
// 4.2.41 - Move HAl startup to ASAP in setup()
//        - Fix DNOU8 output pin setup to all LOW  
// 4.2.40 - Automatically detect conflicting default I2C devices and disable
// 4.2.39 - DFplayer driver now polls device to detect failures and errors.
// 4.2.38 - Clean up compiler warning when IO_RotaryEncoder.h included
// 4.2.37 - Add new FLAGS HAL device for communications to/from EX-RAIL;
//        - Fix diag display of high VPINs within IODevice class.
// 4.2.36 - do not broadcast a turnout state that has not changed
//        - Use A2/A3 for current sensing on ESP32 + Motor Shield
// 4.2.35 - add <z> direct pin manipulation command 
// 4.2.34 - Completely fix EX-IOExpander analogue inputs
// 4.2.33 - Fix EX-IOExpander non-working analogue inputs
// 4.2.32 - Fix LCD/Display bugfixes from 4.2.29
// 4.2.31 - Removes EXRAIL statup from top of file. (BREAKING CHANGE !!)
//          Just add AUTOSTART to the top of your myAutomation.h to restore this function.
// 4.2.30 - Fixes/enhancements to EX-IOExpander device driver.
// 4.2.29 - Bugfix Scroll LCD without empty lines and consistent
// 4.2.28 - Reinstate use of timer11 in STM32 - remove HA mode.
//        - Update IO_DFPlayer to work with MP3-TF-16P rev3.
// 4.2.27 - Bugfix LCD showed random characters in SCROLLMODE 2
// 4.2.26 - EX-IOExpander device driver enhancements
//        - Enhance I2C error checking
//        - Introduce delays to _loop to allow room for other I2C device comms
//        - Improve analogue read reliability
// 4.2.25 - Bugfix SAMD21 Exrail odd byte boundary
// 4.2.24 - Bugfix Ethernet shield: Static IP now possible
// 4.2.23 - Bugfix signalpin2 was not set up in shadow port
// 4.2.22 - Implement broadcast of Track Manager changes
// 4.2.21 - Implement non-blocking I2C for EX-IOExpander device driver
// 4.2.20 - <JG> & <JI> commands for multi-track gauges
//        - Reinstate <c> but remember its a bit useless when TM involved.   
// 4.2.19 - Bugfix for analog reading of track current sensor offset.
// 4.2.18 - I2C Multiplexer support through Extended Addresses,
//          added for Wire, 4209 and AVR I2C drivers.
//        - I2C retries when an operation fails.
//        - I2C timeout handling and recovery completed.
//        - I2C SAMD Driver Read code completed.
//        - PCF8575 I2C GPIO driver added.
//        - EX-RAIL ANOUT function for triggering analogue
//          HAL drivers (e.g. analogue outputs, DFPlayer, PWM).
//        - EX-RAIL SCREEN function for writing to screens other 
//          than the primary one.
//        - Installable HALDisplay Driver, with support
//          for multiple displays.
//        - Layered HAL Drivers PCA9685pwm and Servo added for 
//          native PWM on PCA9685 module and
//          for animations of servo movement via PCA9685pwm.
//          This is intended to support EXIOExpander and also
//          replace the existing PCA9685 driver.
//        - Add <D HAL RESET> to reinitialise failed drivers.
//        - Add UserAddin facility to allow a user-written C++ function to be 
//          declared in myHal.cpp, to be called at a user-specified frequency.
//        - Add ability to configure clock speed of PCA9685 drivers 
//          (to allow flicker-free LED control).
//        - Improve stability of VL53L0X driver when XSHUT pin connected.
//        - Enable DCC high accuracy mode for STM32 on standard motor shield (pins D12/D13).
//        - Incorporate improvements to ADC scanning performance (courtesy of HABA).
// 4.2.17 LCN bugfix
// 4.2.16 Move EX-IOExpander servo support to the EX-IOExpander software
// 4.2.15 Add basic experimental PWM support to EX-IOExpander
//        EX-IOExpander 0.0.14 minimum required
// 4.2.14 STM32F4xx fast ADC read implementation
// 4.2.13 Broadcast power for <s> again
// 4.2.12 Bugfix for issue #299 TurnoutDescription NULL
// 4.2.11 Exrail IFLOCO feature added
// 4.2.10 SIGNAL/SIGNALH bug fix as they were inverted
//        IO_EXIOExpander.h input speed optimisation
//        ONCLOCK and ONCLOCKTIME command added to EXRAIL for EX-FastCLock
//        <JC> Serial command added for EX-FastClock
//        <jC> Broadcast added for EX-FastClock
//        IO_EXFastClock.h added for I2C FastClock connection
// 4.2.9 duinoNodes support
// 4.2.8 HIGHMEM (EXRAIL support beyond 64kb)
//       Withrottle connect/disconnect improvements
//       Report BOARD_TYPE if provided by compiler
// 4.2.7 FIX: Static IP addr
//       FIX: Reuse WiThrottle list entries
// 4.2.6 FIX: Remove RAM thief
//       FIX: ADC port 8-15 fix
// 4.2.5 Make GETFLASHW code more universal
//       FIX: Withrottle roster index
//       Ethernet start improvement and link detection
// 4.2.4 ESP32 experimental BT support
//       More DC configurations possible and lower frequency
//       Handle decoders that do not ack at write better
// 4.2.3 Bugfix direction when togging between MAIN and DC
//       Bugfix return fail when F/f argument out of range
//       More error checking for out of bounds motor driver current trip limit
// 4.2.2 ESP32 beta
//       JOIN/UMJOIN on ESP32
// 4.2.1 ESP32 alpha
//       Ready for alpha test on ESP32. Track switching with <=> untested
//       Send DCC signal on MAIN
//       Detects ACK on PROG
// 4.2.0 Track Manager additions:
//       Broadcast improvements to separate <> and Withrottle responses
//       Float eliminated saving >1.5kb PROGMEM and speed. 
//       SET_TRACK(track,mode) Functions (A-H, MAIN|PROG|DC|DCX|OFF)
//       New DC track function and DCX reverse polarity function
//       TrackManager DCC & DC up to 8 Districts Architecture 
//       Automatic ALIAS(name) 
//       Command Parser now accepts Underscore in Alias Names
// 4.1.1 Bugfix: preserve turnout format
//       Bugfix: parse multiple commands in one buffer string correct
//       Bugfix: </> command signal status in Exrail
// 4.1.0 ...
//
// 4.0.2 EXRAIL additions:
//       ACK defaults set to 50mA LIMIT, 2000uS MIN, 20000uS MAX
//       myFilter automatic detection (no need to call setFilter)
//       FIX negative route ids in WIthrottle problem. 
//       IFRED(signal_id), IFAMBER(signal_id), IFGREEN(signal_id)
//       </RED signal_id> </AMBER signal_id> </GREEN signal_id> commands
//       <t cab> command to obtain current throttle settings 
//       JA, JR, JT commands to obtain route, roster and turnout descriptions
//       HIDDEN turnouts
//       PARSE <> commands in EXRAIL
//       VIRTUAL_TURNOUT
//       </KILL ALL> and KILLALL command to stop all tasks. 
//       FORGET forgets the current loco in DCC reminder tables.
//       Servo signals (SERVO_SIGNAL) 
//       High-On signal pins (SIGNALH)
//       Wait for analog value (ATGTE, ATLT)  
// 4.0.1 Small EXRAIL updates
//       EXRAIL BROADCAST("msg") 
//       EXRAIL POWERON
// 4.0.0 Major functional and non-functional changes.
//       Engine Driver "DriveAway" feature enhancement
//       'Discovered Server' multicast Dynamic Network Server (mDNS) displays available WiFi connections to a DCC++EX Command Station
//       New EX-RAIL "Extended Railroad Automation Instruction Language" automation capability.
//         EX-Rail Function commands for creating Automation, Route & Sequence Scripts
//         EX-RAIL “ROSTER” Engines Id & Function key layout on Engine Driver or WiThrottle
//         EX-RAIL DCC++EX Commands to Control EX-RAIL via JMRI Send pane and IDE Serial monitors
//       New JMRI feature enhancements; 
//         Reads DCC++EX EEPROM & automatically uploades any Signals, DCC Turnouts, Servo Turnouts, Vpin Turnouts , & Output pane
//         Turnout class revised to expand turnout capabilities, new commands added.
//         Provides for multiple additional DCC++EX WiFi connections as accessory controllers or CS for a programming track when Motor Shields are added
//         Supports Multiple Command Station connections and individual tracking of Send DCC++ Command panes and DCC++ Traffic Monitor panes
//       New HAL added for I/O (digital and analogue inputs and outputs, servos etc)
//         Automatically detects & connects to supported devices included in your config.h file
//         Support for MCP23008, MCP23017 and PCF9584 I2C GPIO Extender modules.
//         Support for PCA9685 PWM (servo) control modules.
//         Support for analogue inputs on Arduino pins and on ADS111x I2C modules.
//         Support for MP3 sound playback via DFPlayer module.
//         Support for HC-SR04 Ultrasonic range sensor module.
//         Support for VL53L0X Laser range sensor module (Time-Of-Flight).
//         Added <D HAL SHOW> diagnostic command to show configured devices
//       New Processor Support added
//         Compiles on Nano Every and Teensy
//       Native non-blocking I2C drivers for AVR and Nano architectures (fallback to blocking Wire library for other platforms).
//       Can disable EEPROM code
//       EEPROM layout change - deletes EEPROM contents on first start following upgrade.
//       Output class now allows ID > 255.
//       Configuration options to globally flip polarity of DCC Accessory states when driven from <a> command and <T> command.
//       Increased use of display for showing loco decoder programming information.
//       Can define border between long and short addresses
//       Turnout and accessory states (thrown/closed = 0/1 or 1/0) can be set to match RCN-213
//       Bugfix: one-off error in CIPSEND drop
//       Bugfix: disgnostic display of ack pulses >32kus
//       Bugfix: Current read from wrong ADC during interrupt
// 3.2.0 Development Release Includes all of 3.1.1 thru 3.1.7 enhancements
// 3.1.7 Bugfix: Unknown locos should have speed forward 
// 3.1.6 Make output ID two bytes and guess format/size of registered outputs found in EEPROM
// 3.1.5 Fix LCD corruption on power-up
// 3.1.4 Refactor OLED and LCD drivers and remove unused code
// 3.1.3 Add a loop delay to give more time for sensing an Ethernet cable connection
// 3.1.2 Eliminate wait after write when prog is joined or prog power is off
// 3.1.1 SH1106 OLED Display Offset Fix
// 3.0.16 Ignore CV1 bit 7 read rejected by decoder when identifying loco id.  
// 3.0.15 only send function commands once, not 4 times
// 3.0.14 gap in ack tolerant fix,  prog track power management over join fix. 
// 3.0.13 Functions>127 fix
// 3.0.12 Fix HOSTNAME function for STA mode for WiFi
// 3.0.11 28 speedstep support
// 3.0.10 Teensy Support
// 3.0.9 rearranges serial newlines for the benefit of JMRI.
// 3.0.8 Includes <* *> wraps around DIAGs for the benefit of JMRI.
// 3.0.7 Includes merge from assortedBits (many changes) and ACK manager change for lazy decoders
// 3.0.6 Includes:
// Fix Bug that did not let us transmit 5 byte sized packets like PoM
// 3.0.5 Includes:
// Fix Fn Key startup with loco ID and fix state change for F16-28
// 3.0.4 Includes:
// Wifi startup bugfixes
// 3.0.3 Includes:
//  <W addr> command to write loco address and clear consist 
//  <R> command will allow for consist address
//  Startup commands implemented

#endif<|MERGE_RESOLUTION|>--- conflicted
+++ resolved
@@ -3,17 +3,13 @@
 
 #include "StringFormatter.h"
 
-<<<<<<< HEAD
-#define VERSION "5.2.47"
+#define VERSION "5.3.9"
 // 5.2.47 - EXRAIL additions:
 //          STEALTH_GLOBAL
 //          BLINK
 //          TOGGLE_TURNOUT
 //          FTOGGLE, XFTOGGLE
 //          Reduced code-developmenmt DIAG noise
-=======
-#define VERSION "5.3.8"
->>>>>>> 34c403c6
 // 5.2.46 - Support for extended consist CV20 in <R> and <W id>
 //        - New cmd <W CONSIST id [REVERSE]> to handle long/short consist ids
 // 5.2.45 - ESP32 Trackmanager reset cab number to 0 when track is not DC
