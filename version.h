#ifndef version_h
#define version_h

#include "StringFormatter.h"

<<<<<<< HEAD
#define VERSION "3.0.13"
// 3.0.13 Functions>127 fix
=======
#define VERSION "3.0.12"
// 3.0.12 fix esp8266 test for new firmware
// 3.0.11 ?
>>>>>>> 87481209
// 3.0.10 Teensy Support
// 3.0.9 rearranges serial newlines for the benefit of JMRI.
// 3.0.8 Includes <* *> wraps around DIAGs for the benefit of JMRI.
// 3.0.7 Includes merge from assortedBits (many changes) and ACK manager change for lazy decoders
// 3.0.6 Includes:
// Fix Bug that did not let us transmit 5 byte sized packets like PoM
// 3.0.5 Includes:
// Fix Fn Key startup with loco ID and fix state change for F16-28
// 3.0.4 Includes:
// Wifi startup bugfixes
// 3.0.3 Includes:
//  <W addr> command to write loco address and clear consist 
//  <R> command will allow for consist address
//  Startup commands implemented

#endif<|MERGE_RESOLUTION|>--- conflicted
+++ resolved
@@ -3,14 +3,10 @@
 
 #include "StringFormatter.h"
 
-<<<<<<< HEAD
 #define VERSION "3.0.13"
 // 3.0.13 Functions>127 fix
-=======
-#define VERSION "3.0.12"
-// 3.0.12 fix esp8266 test for new firmware
+// 3.0.12 Fix HOSTNAME function for STA mode for WiFi
 // 3.0.11 ?
->>>>>>> 87481209
 // 3.0.10 Teensy Support
 // 3.0.9 rearranges serial newlines for the benefit of JMRI.
 // 3.0.8 Includes <* *> wraps around DIAGs for the benefit of JMRI.
