--- conflicted
+++ resolved
@@ -3,13 +3,9 @@
 
 #include "StringFormatter.h"
 
-<<<<<<< HEAD
-#define VERSION "5.2.20"
+#define VERSION "5.2.20ethCdf"
 // 5.2.20 - Check return of Ethernet.begin()
 // 5.2.19 - ESP32: Determine if the RMT hardware can handle DCC
-=======
-#define VERSION "5.2.18ethCdf"
->>>>>>> 10c67c90
 // 5.2.18 - Display network IP fix
 // 5.2.17 - ESP32 simplify network logic
 // 5.2.16 - Bugfix to allow for devices using the EX-IOExpander protocol to have no analogue or no digital pins
