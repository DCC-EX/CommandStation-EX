#ifndef version_h
#define version_h

#include "StringFormatter.h"


#define VERSION "4.0.3"
// 4.0.3 Tarck Manager additions:
//       SET_TRACK(track,mode) Functions (A-H, MAIN|PROG|DC|DCX|OFF)
//       New DC track function and DCX reverse polarity function
//       TrackManager DCC & DC up to 8 Districts Architecture 
// 4.0.2 EXRAIL additions:
<<<<<<< HEAD
//       Automatic ALIAS(name) 
//       DCCEXPArser.cpp now accepts Underscore in Alias Names
=======
//       VIRTUAL_TURNOUT
//       </KILL ALL> command to stop all tasks. 
//       FORGET forgets the current loco in DCC reminder tables.
>>>>>>> 6826e01b
//       Servo signals (SERVO_SIGNAL) 
//       High-On signal pins (SIGNALH)
//       Wait for analog value (ATGTE, ATLT)  
// 4.0.1 Small EXRAIL updates
//       EXRAIL BROADCAST("msg") 
//       EXRAIL POWERON
// 4.0.0 Major functional and non-functional changes.
//       Engine Driver "DriveAway" feature enhancement
//       'Discovered Server' multicast Dynamic Network Server (mDNS) displays available WiFi connections to a DCC++EX Command Station
//       New EX-RAIL "Extended Railroad Automation Instruction Language" automation capability.
//         EX-Rail Function commands for creating Automation, Route & Sequence Scripts
//         EX-RAIL “ROSTER” Engines Id & Function key layout on Engine Driver or WiThrottle
//         EX-RAIL DCC++EX Commands to Control EX-RAIL via JMRI Send pane and IDE Serial monitors
//       New JMRI feature enhancements; 
//         Reads DCC++EX EEPROM & automatically uploades any Signals, DCC Turnouts, Servo Turnouts, Vpin Turnouts , & Output pane
//         Turnout class revised to expand turnout capabilities, new commands added.
//         Provides for multiple additional DCC++EX WiFi connections as accessory controllers or CS for a programming track when Motor Shields are added
//         Supports Multiple Command Station connections and individual tracking of Send DCC++ Command panes and DCC++ Traffic Monitor panes
//       New HAL added for I/O (digital and analogue inputs and outputs, servos etc)
//         Automatically detects & connects to supported devices included in your config.h file
//         Support for MCP23008, MCP23017 and PCF9584 I2C GPIO Extender modules.
//         Support for PCA9685 PWM (servo) control modules.
//         Support for analogue inputs on Arduino pins and on ADS111x I2C modules.
//         Support for MP3 sound playback via DFPlayer module.
//         Support for HC-SR04 Ultrasonic range sensor module.
//         Support for VL53L0X Laser range sensor module (Time-Of-Flight).
//         Added <D HAL SHOW> diagnostic command to show configured devices
//       New Processor Support added
//         Compiles on Nano Every and Teensy
//       Native non-blocking I2C drivers for AVR and Nano architectures (fallback to blocking Wire library for other platforms).
//       Can disable EEPROM code
//       EEPROM layout change - deletes EEPROM contents on first start following upgrade.
//       Output class now allows ID > 255.
//       Configuration options to globally flip polarity of DCC Accessory states when driven from <a> command and <T> command.
//       Increased use of display for showing loco decoder programming information.
//       Can define border between long and short addresses
//       Turnout and accessory states (thrown/closed = 0/1 or 1/0) can be set to match RCN-213
//       Bugfix: one-off error in CIPSEND drop
//       Bugfix: disgnostic display of ack pulses >32kus
//       Bugfix: Current read from wrong ADC during interrupt
// 3.2.0 Development Release Includes all of 3.1.1 thru 3.1.7 enhancements
// 3.1.7 Bugfix: Unknown locos should have speed forward 
// 3.1.6 Make output ID two bytes and guess format/size of registered outputs found in EEPROM
// 3.1.5 Fix LCD corruption on power-up
// 3.1.4 Refactor OLED and LCD drivers and remove unused code
// 3.1.3 Add a loop delay to give more time for sensing an Ethernet cable connection
// 3.1.2 Eliminate wait after write when prog is joined or prog power is off
// 3.1.1 SH1106 OLED Display Offset Fix
// 3.0.16 Ignore CV1 bit 7 read rejected by decoder when identifying loco id.  
// 3.0.15 only send function commands once, not 4 times
// 3.0.14 gap in ack tolerant fix,  prog track power management over join fix. 
// 3.0.13 Functions>127 fix
// 3.0.12 Fix HOSTNAME function for STA mode for WiFi
// 3.0.11 28 speedstep support
// 3.0.10 Teensy Support
// 3.0.9 rearranges serial newlines for the benefit of JMRI.
// 3.0.8 Includes <* *> wraps around DIAGs for the benefit of JMRI.
// 3.0.7 Includes merge from assortedBits (many changes) and ACK manager change for lazy decoders
// 3.0.6 Includes:
// Fix Bug that did not let us transmit 5 byte sized packets like PoM
// 3.0.5 Includes:
// Fix Fn Key startup with loco ID and fix state change for F16-28
// 3.0.4 Includes:
// Wifi startup bugfixes
// 3.0.3 Includes:
//  <W addr> command to write loco address and clear consist 
//  <R> command will allow for consist address
//  Startup commands implemented

#endif<|MERGE_RESOLUTION|>--- conflicted
+++ resolved
@@ -9,15 +9,12 @@
 //       SET_TRACK(track,mode) Functions (A-H, MAIN|PROG|DC|DCX|OFF)
 //       New DC track function and DCX reverse polarity function
 //       TrackManager DCC & DC up to 8 Districts Architecture 
+//       Automatic ALIAS(name) 
+//       Command Parser now accepts Underscore in Alias Names
 // 4.0.2 EXRAIL additions:
-<<<<<<< HEAD
-//       Automatic ALIAS(name) 
-//       DCCEXPArser.cpp now accepts Underscore in Alias Names
-=======
 //       VIRTUAL_TURNOUT
 //       </KILL ALL> command to stop all tasks. 
 //       FORGET forgets the current loco in DCC reminder tables.
->>>>>>> 6826e01b
 //       Servo signals (SERVO_SIGNAL) 
 //       High-On signal pins (SIGNALH)
 //       Wait for analog value (ATGTE, ATLT)  
