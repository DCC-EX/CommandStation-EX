--- conflicted
+++ resolved
@@ -3,8 +3,7 @@
 
 #include "StringFormatter.h"
 
-<<<<<<< HEAD
-#define VERSION "5.2.59"
+#define VERSION "5.3.11"
 // 5.2.59 - STM32 bugfix correct Serial1 definition for Nucleo-F401RE
 //        - STM32 add support for ARDUINO_NUCLEO_F4X9ZI type to span F429/F439 in upcoming STM32duino release v2.8 as a result of our PR
 // 5.2.58 - EXRAIL ALIAS allows named pins
@@ -20,11 +19,9 @@
 // 5.2.49 - EXRAIL additions:
 //          ONBUTTON, ONSENSOR
 // 5.2.48 - Bugfix: HALDisplay was generating I2C traffic prior to I2C being initialised
-=======
-#define VERSION "5.3.10"
+//
 // 5.3.10 - myCMRI.h example  
-
->>>>>>> 5669799c
+//
 // 5.2.47 - EXRAIL additions:
 //          STEALTH_GLOBAL
 //          BLINK
