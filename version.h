--- conflicted
+++ resolved
@@ -3,106 +3,6 @@
 
 #include "StringFormatter.h"
 
-<<<<<<< HEAD
-#define VERSION "5.2.42"
-// 5.2.42 - ESP32 Bugfix: Uninitialized stack variable
-// 5.2.41 - Update rotary encoder default address to 0x67
-// 5.2.40 - Allow no shield
-// 5.2.39 - Functions for DC frequency: Use func up to F31
-// 5.2.38 - Exrail MESSAGE("text") to send a user message to all 
-//          connected throttles (uses <m "text"> and  withrottle Hmtext.
-// 5.2.37 - Bugfix ESP32: Use BOOSTER_INPUT define
-// 5.2.36 - Variable frequency for DC mode
-// 5.2.35 - Bugfix: Make DCC Extended Accessories follow RCN-213
-// 5.2.34 - <A address aspect> Command fopr DCC Extended Accessories
-//        - Exrail ASPECT(address,aspect) for above.
-//        - EXRAIL DCCX_SIGNAL(Address,redAspect,amberAspect,greenAspect)
-//        - Exrail intercept <A ...> for DCC Signals. 
-// 5.2.33 - Exrail CONFIGURE_SERVO(vpin,pos1,pos2,profile)
-// 5.2.32 - Railcom Cutout (Initial trial Mega2560 only)
-// 5.2.31 - Exrail JMRI_SENSOR(vpin [,count]) creates <S> types.  
-// 5.2.30 - Bugfix: WiThrottle sendIntro after initial N message as well
-// 5.2.29 - Added IO_I2CDFPlayer.h to support DFPLayer over I2C connected to NXP SC16IS750/SC16IS752 (currently only single UART for SC16IS752)
-//        - Added enhanced IO_I2CDFPLayer enum commands to EXRAIL2.h
-//        - Added PLAYSOUND alias of ANOUT to EXRAILMacros.h
-//        - Added UART detection to I2CManager.cpp
-// 5.2.28 - ESP32: Can all Wifi channels.
-//        - ESP32: Only write Wifi password to display if it is a well known one
-// 5.2.27 - Bugfix: IOExpander memory allocation
-// 5.2.26 - Silently ignore overridden HAL defaults
-//        - include HAL_IGNORE_DEFAULTS macro in EXRAIL 
-// 5.2.25 - Fix bug causing <X> after working <D commands 
-// 5.2.24 - Exrail macro asserts to catch 
-//            : duplicate/missing automation/route/sequence/call ids
-//            : latches and reserves out of range
-//            : speeds out of range
-// 5.2.23 - KeywordHasher _hk (no functional change) 
-// 5.2.22 - Bugfixes: Empty turnout descriptions ok; negative route numbers valid.
-// 5.2.21 - Add STARTUP_DELAY config option to delay CS bootup
-// 5.2.20 - Check return of Ethernet.begin()
-// 5.2.19 - ESP32: Determine if the RMT hardware can handle DCC
-// 5.2.18 - Display network IP fix
-// 5.2.17 - ESP32 simplify network logic
-// 5.2.16 - Bugfix to allow for devices using the EX-IOExpander protocol to have no analogue or no digital pins
-// 5.2.15 - move call to CommandDistributor::broadcastPower() into the TrackManager::setTrackPower(*) functions
-//        - add repeats to function packets that are not reminded in accordance with accessory packets
-// 5.2.14 - Reminder window DCC packet optimization
-//        - Optional #define DISABLE_FUNCTION_REMINDERS 
-// 5.2.13 - EXRAIL STEALTH 
-// 5.2.12 - ESP32 add AP mode LCD messages with SSID/PW for
-//        - STM32 change to UID_BASE constants in DCCTimerSTM32 rather than raw hex addresses for UID registers
-//        - STM32 extra UART/USARTs for larger Nucleo models
-// 5.2.11 - Change from TrackManager::returnMode to TrackManager::getMode
-// 5.2.10 - Include trainbrains.eu block unoccupancy driver
-//        - include IO_PCA9555  
-// 5.2.9  - Bugfix LCD startup with no LCD, uses <@
-// 5.2.9  - EXRAIL STASH feature 
-// 5.2.8  - Bugfix: Do not turn off all tracks on change
-//          give better power messages
-// 5.2.7  - Bugfix: EXRAIL ling segment
-//        - Bugfix: Back out wrongly added const
-//        - Bugfix ESP32: Do not inverse DCX direction signal twice
-// 5.2.6  - Trackmanager broadcast power state on track mode change
-// 5.2.5  - Trackmanager: Do not treat TRACK_MODE_ALL as TRACK_MODE_DC
-// 5.2.4  - LCD macro will not do diag if that duplicates @ to same target.
-//        - Added ROUTE_DISABLED macro in EXRAIL
-// 5.2.3  - Bugfix: Catch stange input to parser
-// 5.2.2  - Added option to allow MAX_CHARACTER_ROWS to be defined in config.h
-// 5.2.1  - Trackmanager rework for simpler structure
-// 5.2.0  - ESP32: Autoreverse and booster mode support
-// 5.1.21 - EXRAIL invoke multiple ON handlers for same event
-// 5.1.20 - EXRAIL Tidy and ROUTE_STATE, ROUTE_CAPTION 
-// 5.1.19 - Only flag 2.2.0.0-dev as broken, not 2.2.0.0
-// 5.1.18 - TURNOUTL bugfix
-// 5.1.17 - Divide out C for config and D for diag commands
-// 5.1.16 - Remove I2C address from EXTT_TURNTABLE macro to work with MUX, requires separate HAL macro to create
-// 5.1.15 - LCC/Adapter support and Exrail feature-compile-out.
-// 5.1.14 - Fixed IFTTPOSITION
-// 5.1.13 - Changed turntable broadcast from i to I due to server string conflict
-// 5.1.12 - Added Power commands <0 A> & <1 A> etc. and update to <=>
-//          Added EXRAIL SET_POWER(track, ON/OFF)
-//          Fixed a problem whereby <1 MAIN> also powered on PROG track
-//          Added functions to TrackManager.cpp to allow UserAddin code for power display on OLED/LCD
-//          Added - returnMode(byte t), returnDCAddr(byte t) & getModeName(byte Mode)
-// 5.1.11 - STM32F4xx revised I2C clock setup, no correctly sets clock and has fully variable frequency selection
-// 5.1.10 - STM32F4xx DCCEXanalogWrite to handle PWM generation for TrackManager DC/DCX
-//        - STM32F4xx DCC 58uS timer now using non-PWM output timers where possible
-//        - ESP32 brakeCanPWM check now detects UNUSED_PIN
-//        - ARM architecture brakeCanPWM now uses digitalPinHasPWM()
-//        - STM32F4xx shadowpin extensions to handle pins on ports D, E and F
-// 5.1.9  - Fixed IO_PCA9555'h to work with PCA9548 mux, tested OK
-// 5.1.8  - STM32Fxx ADCee extension to support ADCs #2 and #3
-// 5.1.7  - Fix turntable broadcasts for non-movement activities and <JP> result
-// 5.1.6  - STM32F4xx native I2C driver added
-// 5.1.5  - Added turntable object and EXRAIL commands
-//        - <I ...>, <JO ...>, <JP ...> - turntable commands
-//        - DCC_TURNTABLE, EXTT_TURNTABLE, IFTTPOSITION, ONROTATE, ROTATE, ROTATE_DCC, TT_ADDPOSITION, WAITFORTT EXRAIL
-// 5.1.4  - Added ONOVERLOAD & AFTEROVERLOAD to EXRAIL
-// 5.1.3  - Make parser more fool proof
-// 5.1.2  - Bugfix: ESP32 30ms off time
-// 5.1.1  - Check bad AT firmware version
-//        - Update IO_PCA9555.h reflecting IO_MCP23017.h changes to support PCA9548 mux
-=======
 #define VERSION "5.0.9"
 // 5.0.9  - EX-IOExpander bug fix for memory allocation
 //        - EX-IOExpander bug fix to allow for devices with no analogue or no digital pins
@@ -113,7 +13,6 @@
 // 5.0.4  - Bugfix: <JR> misses default roster. 
 // 5.0.3  - Check bad AT firmware version
 // 5.0.2  - Bugfix: ESP32 30ms off time
->>>>>>> 28d60d49
 // 5.0.1  - Bugfix: execute 30ms off time before rejoin
 // 5.0.0  - Make 4.2.69 the 5.0.0 release
 // 4.2.69 - Bugfix: Make <!> work in DC mode
