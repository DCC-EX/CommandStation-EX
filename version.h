--- conflicted
+++ resolved
@@ -3,13 +3,10 @@
 
 #include "StringFormatter.h"
 
-<<<<<<< HEAD
-#define VERSION "5.2.60"
+#define VERSION "5.3.12"
 // 5.2.60 - Bugfix: Opcode AFTEROVERLOAD does not have an argument that is a pin and needs to be initialized
 //        - Remove inrush throttle after half good time so that we go to mode overload if problem persists
-=======
-#define VERSION "5.3.11"
->>>>>>> e878f9ad
+// 5.3.11
 // 5.2.59 - STM32 bugfix correct Serial1 definition for Nucleo-F401RE
 //        - STM32 add support for ARDUINO_NUCLEO_F4X9ZI type to span F429/F439 in upcoming STM32duino release v2.8 as a result of our PR
 // 5.2.58 - EXRAIL ALIAS allows named pins
