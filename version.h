--- conflicted
+++ resolved
@@ -3,13 +3,9 @@
 
 #include "StringFormatter.h"
 
-<<<<<<< HEAD
-#define VERSION "5.2.75i2c"
-// 5.2.75i2c - Add various I2C drivers, including TCA8418 and Adafruit NeoPixel Driver initially
-=======
-#define VERSION "5.2.76"
+#define VERSION "5.2.76i2c"
+// 5.2.76i2c - Add various I2C drivers, including TCA8418 and Adafruit NeoPixel Driver initially
 // 5.2.76 - Bugfix: EXRAIL: Catch CV read errors in the callback
->>>>>>> b026417e
 // 5.2.75 - Bugfix: Serial lines 4 to 6 OK
 // 5.2.74 - Bugfix: ESP32 turn on the joined prog (as main) again after a prog operation
 // 5.2.73 - Bugfix: STM32 further fixes to shadowPORT entries in TrackManager.cpp for PORTG and PORTH
