#ifndef version_h
#define version_h

#include "StringFormatter.h"

<<<<<<< HEAD
#define VERSION "5.2.41"
// 5.2.41 - Update rotary encoder default address to 0x67
// 5.2.40 - Allow no shield
// 5.2.39 - Functions for DC frequency: Use func up to F31
=======
#define VERSION "5.3.6"
>>>>>>> ab1a1377
// 5.2.38 - Exrail MESSAGE("text") to send a user message to all 
//          connected throttles (uses <m "text"> and  withrottle Hmtext.
// 5.2.37 - Bugfix ESP32: Use BOOSTER_INPUT define
// 5.2.36 - Variable frequency for DC mode
// 5.2.35 - Bugfix: Make DCC Extended Accessories follow RCN-213
// 5.2.34 - <A address aspect> Command fopr DCC Extended Accessories
//        - Exrail ASPECT(address,aspect) for above.
//        - EXRAIL DCCX_SIGNAL(Address,redAspect,amberAspect,greenAspect)
//        - Exrail intercept <A ...> for DCC Signals. 
// 5.2.33 - Exrail CONFIGURE_SERVO(vpin,pos1,pos2,profile)
// 5.2.32 - Railcom Cutout (Initial trial Mega2560 only)
// 5.2.31 - Exrail JMRI_SENSOR(vpin [,count]) creates <S> types.  
// 5.2.30 - Bugfix: WiThrottle sendIntro after initial N message as well
//
//
// 5.3.5e - Fixes to ethernet cable handling, and STM32 related handling as well
// 5.3.5  - Exrail JMRI_SENSORS(vpin [,count]) creates <S> types.
// 5.3.4  - Bugfix: WiThrottle sendIntro after initial N message as well
// 5.3.3  - Fix Ethernet cable disconnected message, wait for DHCP
// 5.3.2  - MDNS Generic library integration for Ethernet
// 5.3.1  - Variable frequency for DC mode
// 5.2.40 - Bugfix: WiThrottle sendIntro after initial N message as well
// 5.2.31 - included in stm32EC as 5.3.5  
//  -- some duplicates in above list
// 5.2.29 - Added IO_I2CDFPlayer.h to support DFPLayer over I2C connected to NXP SC16IS750/SC16IS752 (currently only single UART for SC16IS752)
//        - Added enhanced IO_I2CDFPLayer enum commands to EXRAIL2.h
//        - Added PLAYSOUND alias of ANOUT to EXRAILMacros.h
//        - Added UART detection to I2CManager.cpp
// 5.2.28 - ESP32: Can all Wifi channels.
//        - ESP32: Only write Wifi password to display if it is a well known one
// 5.2.27 - Bugfix: IOExpander memory allocation
// 5.2.26 - Silently ignore overridden HAL defaults
//        - include HAL_IGNORE_DEFAULTS macro in EXRAIL 
// 5.2.25 - Fix bug causing <X> after working <D commands 
// 5.2.24 - Exrail macro asserts to catch 
//            : duplicate/missing automation/route/sequence/call ids
//            : latches and reserves out of range
//            : speeds out of range
// 5.2.23 - KeywordHasher _hk (no functional change) 
// 5.2.22 - Bugfixes: Empty turnout descriptions ok; negative route numbers valid.
// 5.2.21 - Add STARTUP_DELAY config option to delay CS bootup
// 5.2.20 - Check return of Ethernet.begin()
// 5.2.19 - ESP32: Determine if the RMT hardware can handle DCC
// 5.2.18 - Display network IP fix
// 5.2.17 - ESP32 simplify network logic
// 5.2.16 - Bugfix to allow for devices using the EX-IOExpander protocol to have no analogue or no digital pins
//       df - I2C DFPlayper capability in stm32 branch
// 5.2.15 - move call to CommandDistributor::broadcastPower() into the TrackManager::setTrackPower(*) functions
//        - add repeats to function packets that are not reminded in accordance with accessory packets
// 5.2.14eth - Initial ethernet code for STM32F429ZI and F439ZI boards
//        C - CMRI RS485 connection
// 5.2.14 - Reminder window DCC packet optimization
//        - Optional #define DISABLE_FUNCTION_REMINDERS 
// 5.2.13 - EXRAIL STEALTH 
// 5.2.12 - ESP32 add AP mode LCD messages with SSID/PW for
//        - STM32 change to UID_BASE constants in DCCTimerSTM32 rather than raw hex addresses for UID registers
//        - STM32 extra UART/USARTs for larger Nucleo models
// 5.2.11 - Change from TrackManager::returnMode to TrackManager::getMode
// 5.2.10 - Include trainbrains.eu block unoccupancy driver
//        - include IO_PCA9555  
// 5.2.9  - Bugfix LCD startup with no LCD, uses <@
// 5.2.9  - EXRAIL STASH feature 
// 5.2.8  - Bugfix: Do not turn off all tracks on change
//          give better power messages
// 5.2.7  - Bugfix: EXRAIL ling segment
//        - Bugfix: Back out wrongly added const
//        - Bugfix ESP32: Do not inverse DCX direction signal twice
// 5.2.6  - Trackmanager broadcast power state on track mode change
// 5.2.5  - Trackmanager: Do not treat TRACK_MODE_ALL as TRACK_MODE_DC
// 5.2.4  - LCD macro will not do diag if that duplicates @ to same target.
//        - Added ROUTE_DISABLED macro in EXRAIL
// 5.2.3  - Bugfix: Catch stange input to parser
// 5.2.2  - Added option to allow MAX_CHARACTER_ROWS to be defined in config.h
// 5.2.1  - Trackmanager rework for simpler structure
// 5.2.0  - ESP32: Autoreverse and booster mode support
// 5.1.21 - EXRAIL invoke multiple ON handlers for same event
// 5.1.20 - EXRAIL Tidy and ROUTE_STATE, ROUTE_CAPTION 
// 5.1.19 - Only flag 2.2.0.0-dev as broken, not 2.2.0.0
// 5.1.18 - TURNOUTL bugfix
// 5.1.17 - Divide out C for config and D for diag commands
// 5.1.16 - Remove I2C address from EXTT_TURNTABLE macro to work with MUX, requires separate HAL macro to create
// 5.1.15 - LCC/Adapter support and Exrail feature-compile-out.
// 5.1.14 - Fixed IFTTPOSITION
// 5.1.13 - Changed turntable broadcast from i to I due to server string conflict
// 5.1.12 - Added Power commands <0 A> & <1 A> etc. and update to <=>
//          Added EXRAIL SET_POWER(track, ON/OFF)
//          Fixed a problem whereby <1 MAIN> also powered on PROG track
//          Added functions to TrackManager.cpp to allow UserAddin code for power display on OLED/LCD
//          Added - returnMode(byte t), returnDCAddr(byte t) & getModeName(byte Mode)
// 5.1.11 - STM32F4xx revised I2C clock setup, no correctly sets clock and has fully variable frequency selection
// 5.1.10 - STM32F4xx DCCEXanalogWrite to handle PWM generation for TrackManager DC/DCX
//        - STM32F4xx DCC 58uS timer now using non-PWM output timers where possible
//        - ESP32 brakeCanPWM check now detects UNUSED_PIN
//        - ARM architecture brakeCanPWM now uses digitalPinHasPWM()
//        - STM32F4xx shadowpin extensions to handle pins on ports D, E and F
// 5.1.9  - Fixed IO_PCA9555'h to work with PCA9548 mux, tested OK
// 5.1.8  - STM32Fxx ADCee extension to support ADCs #2 and #3
// 5.1.7  - Fix turntable broadcasts for non-movement activities and <JP> result
// 5.1.6  - STM32F4xx native I2C driver added
// 5.1.5  - Added turntable object and EXRAIL commands
//        - <I ...>, <JO ...>, <JP ...> - turntable commands
//        - DCC_TURNTABLE, EXTT_TURNTABLE, IFTTPOSITION, ONROTATE, ROTATE, ROTATE_DCC, TT_ADDPOSITION, WAITFORTT EXRAIL
// 5.1.4  - Added ONOVERLOAD & AFTEROVERLOAD to EXRAIL
// 5.1.3  - Make parser more fool proof
// 5.1.2  - Bugfix: ESP32 30ms off time
// 5.1.1  - Check bad AT firmware version
//        - Update IO_PCA9555.h reflecting IO_MCP23017.h changes to support PCA9548 mux
// 5.0.1  - Bugfix: execute 30ms off time before rejoin
// 5.0.0  - Make 4.2.69 the 5.0.0 release
// 4.2.69 - Bugfix: Make <!> work in DC mode
// 4.2.68 - Rename track mode OFF to NONE
// 4.2.67 - AVR: Pin specific timer register seting
//        - Protect Uno user from choosing DC(X)
//        - More Nucleo variant defines
//        - GPIO PCA9555 / TCA9555 support
// 4.2.66 - Throttle inrush current by applying PWM to brake pin when
//          fault pin goes active
// 4.2.65 - new config WIFI_FORCE_AP option
// 4.2.63 - completely new overcurrent detection
//        - ESP32 protect from race in RMT code
// 4.2.62 - Update IO_RotaryEncoder.h to ignore sending current position
//        - Update IO_EXTurntable.h to remove forced I2C clock speed
//        - Show device offline if EX-Turntable not connected
// 4.2.61 - MAX_CURRENT restriction (caps motor shield value)
// 4.2.60 - Add mDNS capability to ESP32 for autodiscovery
// 4.2.59 - Fix: AP SSID was DCC_ instead of DCCEX_
// 4.2.58 - Start motordriver as soon as possible but without waveform
// 4.2.57 - New overload handling (faster and handles commonFaultPin again)
//        - Optimize analog read STM32
// 4.2.56 - Update IO_RotaryEncoder.h:
//        - Improved I2C communication, non-blocking reads
//        - Enable sending positions to the encoder from EXRAIL via SERVO()
// 4.2.55 - Optimize analog read for AVR
// 4.2.54 - EX8874 shield in config.example.h
//        - Fix: Better warnings for pin number errors
//        - Fix: Default roster list possible in Withrottle and <jR>
//        - Fix: Pin handling supports pins up to 254
// 4.2.53 - Fix: Fault pin handling made more straight forward
// 4.2.52 - Experimental support for sabertooth motor controller on ESP32
// 4.2.51 - Add DISABLE_PROG to disable programming to save RAM/Flash
// 4.2.50 - Fixes: estop all, turnout eeprom, cab ID check
// 4.2.49 - Exrail SPEED take notice of external direction change 
// 4.2.48 - BROADCAST/WITHROTTLE Exrail macros 
// 4.2.47 - Correct response to <JA 0>
// 4.2.46 - Support boards with inverted fault pin
// 4.2.45 - Add ONCLOCKMINS to FastClock to allow hourly repeat events
// 4.2.44 - Add PowerShell installer EX-CommandStation-installer.exe
// 4.2.43 - Fix STM32 set right port mode bits for analog
// 4.2.42 - Added EXRAIL TURNOUTL Macro definition
// 4.2.41 - Move HAl startup to ASAP in setup()
//        - Fix DNOU8 output pin setup to all LOW  
// 4.2.40 - Automatically detect conflicting default I2C devices and disable
// 4.2.39 - DFplayer driver now polls device to detect failures and errors.
// 4.2.38 - Clean up compiler warning when IO_RotaryEncoder.h included
// 4.2.37 - Add new FLAGS HAL device for communications to/from EX-RAIL;
//        - Fix diag display of high VPINs within IODevice class.
// 4.2.36 - do not broadcast a turnout state that has not changed
//        - Use A2/A3 for current sensing on ESP32 + Motor Shield
// 4.2.35 - add <z> direct pin manipulation command 
// 4.2.34 - Completely fix EX-IOExpander analogue inputs
// 4.2.33 - Fix EX-IOExpander non-working analogue inputs
// 4.2.32 - Fix LCD/Display bugfixes from 4.2.29
// 4.2.31 - Removes EXRAIL statup from top of file. (BREAKING CHANGE !!)
//          Just add AUTOSTART to the top of your myAutomation.h to restore this function.
// 4.2.30 - Fixes/enhancements to EX-IOExpander device driver.
// 4.2.29 - Bugfix Scroll LCD without empty lines and consistent
// 4.2.28 - Reinstate use of timer11 in STM32 - remove HA mode.
//        - Update IO_DFPlayer to work with MP3-TF-16P rev3.
// 4.2.27 - Bugfix LCD showed random characters in SCROLLMODE 2
// 4.2.26 - EX-IOExpander device driver enhancements
//        - Enhance I2C error checking
//        - Introduce delays to _loop to allow room for other I2C device comms
//        - Improve analogue read reliability
// 4.2.25 - Bugfix SAMD21 Exrail odd byte boundary
// 4.2.24 - Bugfix Ethernet shield: Static IP now possible
// 4.2.23 - Bugfix signalpin2 was not set up in shadow port
// 4.2.22 - Implement broadcast of Track Manager changes
// 4.2.21 - Implement non-blocking I2C for EX-IOExpander device driver
// 4.2.20 - <JG> & <JI> commands for multi-track gauges
//        - Reinstate <c> but remember its a bit useless when TM involved.   
// 4.2.19 - Bugfix for analog reading of track current sensor offset.
// 4.2.18 - I2C Multiplexer support through Extended Addresses,
//          added for Wire, 4209 and AVR I2C drivers.
//        - I2C retries when an operation fails.
//        - I2C timeout handling and recovery completed.
//        - I2C SAMD Driver Read code completed.
//        - PCF8575 I2C GPIO driver added.
//        - EX-RAIL ANOUT function for triggering analogue
//          HAL drivers (e.g. analogue outputs, DFPlayer, PWM).
//        - EX-RAIL SCREEN function for writing to screens other 
//          than the primary one.
//        - Installable HALDisplay Driver, with support
//          for multiple displays.
//        - Layered HAL Drivers PCA9685pwm and Servo added for 
//          native PWM on PCA9685 module and
//          for animations of servo movement via PCA9685pwm.
//          This is intended to support EXIOExpander and also
//          replace the existing PCA9685 driver.
//        - Add <D HAL RESET> to reinitialise failed drivers.
//        - Add UserAddin facility to allow a user-written C++ function to be 
//          declared in myHal.cpp, to be called at a user-specified frequency.
//        - Add ability to configure clock speed of PCA9685 drivers 
//          (to allow flicker-free LED control).
//        - Improve stability of VL53L0X driver when XSHUT pin connected.
//        - Enable DCC high accuracy mode for STM32 on standard motor shield (pins D12/D13).
//        - Incorporate improvements to ADC scanning performance (courtesy of HABA).
// 4.2.17 LCN bugfix
// 4.2.16 Move EX-IOExpander servo support to the EX-IOExpander software
// 4.2.15 Add basic experimental PWM support to EX-IOExpander
//        EX-IOExpander 0.0.14 minimum required
// 4.2.14 STM32F4xx fast ADC read implementation
// 4.2.13 Broadcast power for <s> again
// 4.2.12 Bugfix for issue #299 TurnoutDescription NULL
// 4.2.11 Exrail IFLOCO feature added
// 4.2.10 SIGNAL/SIGNALH bug fix as they were inverted
//        IO_EXIOExpander.h input speed optimisation
//        ONCLOCK and ONCLOCKTIME command added to EXRAIL for EX-FastCLock
//        <JC> Serial command added for EX-FastClock
//        <jC> Broadcast added for EX-FastClock
//        IO_EXFastClock.h added for I2C FastClock connection
// 4.2.9 duinoNodes support
// 4.2.8 HIGHMEM (EXRAIL support beyond 64kb)
//       Withrottle connect/disconnect improvements
//       Report BOARD_TYPE if provided by compiler
// 4.2.7 FIX: Static IP addr
//       FIX: Reuse WiThrottle list entries
// 4.2.6 FIX: Remove RAM thief
//       FIX: ADC port 8-15 fix
// 4.2.5 Make GETFLASHW code more universal
//       FIX: Withrottle roster index
//       Ethernet start improvement and link detection
// 4.2.4 ESP32 experimental BT support
//       More DC configurations possible and lower frequency
//       Handle decoders that do not ack at write better
// 4.2.3 Bugfix direction when togging between MAIN and DC
//       Bugfix return fail when F/f argument out of range
//       More error checking for out of bounds motor driver current trip limit
// 4.2.2 ESP32 beta
//       JOIN/UMJOIN on ESP32
// 4.2.1 ESP32 alpha
//       Ready for alpha test on ESP32. Track switching with <=> untested
//       Send DCC signal on MAIN
//       Detects ACK on PROG
// 4.2.0 Track Manager additions:
//       Broadcast improvements to separate <> and Withrottle responses
//       Float eliminated saving >1.5kb PROGMEM and speed. 
//       SET_TRACK(track,mode) Functions (A-H, MAIN|PROG|DC|DCX|OFF)
//       New DC track function and DCX reverse polarity function
//       TrackManager DCC & DC up to 8 Districts Architecture 
//       Automatic ALIAS(name) 
//       Command Parser now accepts Underscore in Alias Names
// 4.1.1 Bugfix: preserve turnout format
//       Bugfix: parse multiple commands in one buffer string correct
//       Bugfix: </> command signal status in Exrail
// 4.1.0 ...
//
// 4.0.2 EXRAIL additions:
//       ACK defaults set to 50mA LIMIT, 2000uS MIN, 20000uS MAX
//       myFilter automatic detection (no need to call setFilter)
//       FIX negative route ids in WIthrottle problem. 
//       IFRED(signal_id), IFAMBER(signal_id), IFGREEN(signal_id)
//       </RED signal_id> </AMBER signal_id> </GREEN signal_id> commands
//       <t cab> command to obtain current throttle settings 
//       JA, JR, JT commands to obtain route, roster and turnout descriptions
//       HIDDEN turnouts
//       PARSE <> commands in EXRAIL
//       VIRTUAL_TURNOUT
//       </KILL ALL> and KILLALL command to stop all tasks. 
//       FORGET forgets the current loco in DCC reminder tables.
//       Servo signals (SERVO_SIGNAL) 
//       High-On signal pins (SIGNALH)
//       Wait for analog value (ATGTE, ATLT)  
// 4.0.1 Small EXRAIL updates
//       EXRAIL BROADCAST("msg") 
//       EXRAIL POWERON
// 4.0.0 Major functional and non-functional changes.
//       Engine Driver "DriveAway" feature enhancement
//       'Discovered Server' multicast Dynamic Network Server (mDNS) displays available WiFi connections to a DCC++EX Command Station
//       New EX-RAIL "Extended Railroad Automation Instruction Language" automation capability.
//         EX-Rail Function commands for creating Automation, Route & Sequence Scripts
//         EX-RAIL “ROSTER” Engines Id & Function key layout on Engine Driver or WiThrottle
//         EX-RAIL DCC++EX Commands to Control EX-RAIL via JMRI Send pane and IDE Serial monitors
//       New JMRI feature enhancements; 
//         Reads DCC++EX EEPROM & automatically uploades any Signals, DCC Turnouts, Servo Turnouts, Vpin Turnouts , & Output pane
//         Turnout class revised to expand turnout capabilities, new commands added.
//         Provides for multiple additional DCC++EX WiFi connections as accessory controllers or CS for a programming track when Motor Shields are added
//         Supports Multiple Command Station connections and individual tracking of Send DCC++ Command panes and DCC++ Traffic Monitor panes
//       New HAL added for I/O (digital and analogue inputs and outputs, servos etc)
//         Automatically detects & connects to supported devices included in your config.h file
//         Support for MCP23008, MCP23017 and PCF9584 I2C GPIO Extender modules.
//         Support for PCA9685 PWM (servo) control modules.
//         Support for analogue inputs on Arduino pins and on ADS111x I2C modules.
//         Support for MP3 sound playback via DFPlayer module.
//         Support for HC-SR04 Ultrasonic range sensor module.
//         Support for VL53L0X Laser range sensor module (Time-Of-Flight).
//         Added <D HAL SHOW> diagnostic command to show configured devices
//       New Processor Support added
//         Compiles on Nano Every and Teensy
//       Native non-blocking I2C drivers for AVR and Nano architectures (fallback to blocking Wire library for other platforms).
//       Can disable EEPROM code
//       EEPROM layout change - deletes EEPROM contents on first start following upgrade.
//       Output class now allows ID > 255.
//       Configuration options to globally flip polarity of DCC Accessory states when driven from <a> command and <T> command.
//       Increased use of display for showing loco decoder programming information.
//       Can define border between long and short addresses
//       Turnout and accessory states (thrown/closed = 0/1 or 1/0) can be set to match RCN-213
//       Bugfix: one-off error in CIPSEND drop
//       Bugfix: disgnostic display of ack pulses >32kus
//       Bugfix: Current read from wrong ADC during interrupt
// 3.2.0 Development Release Includes all of 3.1.1 thru 3.1.7 enhancements
// 3.1.7 Bugfix: Unknown locos should have speed forward 
// 3.1.6 Make output ID two bytes and guess format/size of registered outputs found in EEPROM
// 3.1.5 Fix LCD corruption on power-up
// 3.1.4 Refactor OLED and LCD drivers and remove unused code
// 3.1.3 Add a loop delay to give more time for sensing an Ethernet cable connection
// 3.1.2 Eliminate wait after write when prog is joined or prog power is off
// 3.1.1 SH1106 OLED Display Offset Fix
// 3.0.16 Ignore CV1 bit 7 read rejected by decoder when identifying loco id.  
// 3.0.15 only send function commands once, not 4 times
// 3.0.14 gap in ack tolerant fix,  prog track power management over join fix. 
// 3.0.13 Functions>127 fix
// 3.0.12 Fix HOSTNAME function for STA mode for WiFi
// 3.0.11 28 speedstep support
// 3.0.10 Teensy Support
// 3.0.9 rearranges serial newlines for the benefit of JMRI.
// 3.0.8 Includes <* *> wraps around DIAGs for the benefit of JMRI.
// 3.0.7 Includes merge from assortedBits (many changes) and ACK manager change for lazy decoders
// 3.0.6 Includes:
// Fix Bug that did not let us transmit 5 byte sized packets like PoM
// 3.0.5 Includes:
// Fix Fn Key startup with loco ID and fix state change for F16-28
// 3.0.4 Includes:
// Wifi startup bugfixes
// 3.0.3 Includes:
//  <W addr> command to write loco address and clear consist 
//  <R> command will allow for consist address
//  Startup commands implemented

#endif<|MERGE_RESOLUTION|>--- conflicted
+++ resolved
@@ -3,14 +3,10 @@
 
 #include "StringFormatter.h"
 
-<<<<<<< HEAD
-#define VERSION "5.2.41"
+#define VERSION "5.3.7"
 // 5.2.41 - Update rotary encoder default address to 0x67
 // 5.2.40 - Allow no shield
 // 5.2.39 - Functions for DC frequency: Use func up to F31
-=======
-#define VERSION "5.3.6"
->>>>>>> ab1a1377
 // 5.2.38 - Exrail MESSAGE("text") to send a user message to all 
 //          connected throttles (uses <m "text"> and  withrottle Hmtext.
 // 5.2.37 - Bugfix ESP32: Use BOOSTER_INPUT define
