#ifndef version_h
#define version_h

#include "StringFormatter.h"

<<<<<<< HEAD

#define VERSION "4.2.54-Z21"
// Z21 experiments ongoing
=======
#define VERSION "4.2.64"
// 4.2.64 - new config WIFI_FORCE_AP option
// 4.2.63 - completely new overcurrent detection
//        - ESP32 protect from race in RMT code
// 4.2.62 - Update IO_RotaryEncoder.h to ignore sending current position
//        - Update IO_EXTurntable.h to remove forced I2C clock speed
//        - Show device offline if EX-Turntable not connected
// 4.2.61 - MAX_CURRENT restriction (caps motor shield value)
// 4.2.60 - Add mDNS capability to ESP32 for autodiscovery
// 4.2.59 - Fix: AP SSID was DCC_ instead of DCCEX_
// 4.2.58 - Start motordriver as soon as possible but without waveform
// 4.2.57 - New overload handling (faster and handles commonFaultPin again)
//        - Optimize analog read STM32
// 4.2.56 - Update IO_RotaryEncoder.h:
//        - Improved I2C communication, non-blocking reads
//        - Enable sending positions to the encoder from EXRAIL via SERVO()
// 4.2.55 - Optimize analog read for AVR
>>>>>>> b44bebc1
// 4.2.54 - EX8874 shield in config.example.h
//        - Fix: Better warnings for pin number errors
//        - Fix: Default roster list possible in Withrottle and <jR>
//        - Fix: Pin handling supports pins up to 254
// 4.2.53 - Fix: Fault pin handling made more straight forward
// 4.2.52 - Experimental support for sabertooth motor controller on ESP32
// 4.2.51 - Add DISABLE_PROG to disable programming to save RAM/Flash
// 4.2.50 - Fixes: estop all, turnout eeprom, cab ID check
// 4.2.49 - Exrail SPEED take notice of external direction change 
// 4.2.48 - BROADCAST/WITHROTTLE Exrail macros 
// 4.2.47 - Correct response to <JA 0>
// 4.2.46 - Support boards with inverted fault pin
// 4.2.45 - Add ONCLOCKMINS to FastClock to allow hourly repeat events
// 4.2.44 - Add PowerShell installer EX-CommandStation-installer.exe
// 4.2.43 - Fix STM32 set right port mode bits for analog
// 4.2.42 - Added EXRAIL TURNOUTL Macro definition
// 4.2.41 - Move HAl startup to ASAP in setup()
//        - Fix DNOU8 output pin setup to all LOW  
// 4.2.40 - Automatically detect conflicting default I2C devices and disable
// 4.2.39 - DFplayer driver now polls device to detect failures and errors.
// 4.2.38 - Clean up compiler warning when IO_RotaryEncoder.h included
// 4.2.37 - Add new FLAGS HAL device for communications to/from EX-RAIL;
//        - Fix diag display of high VPINs within IODevice class.
// 4.2.36 - do not broadcast a turnout state that has not changed
//        - Use A2/A3 for current sensing on ESP32 + Motor Shield
// 4.2.35 - add <z> direct pin manipulation command 
// 4.2.34 - Completely fix EX-IOExpander analogue inputs
// 4.2.33 - Fix EX-IOExpander non-working analogue inputs
// 4.2.32 - Fix LCD/Display bugfixes from 4.2.29
// 4.2.31 - Removes EXRAIL statup from top of file. (BREAKING CHANGE !!)
//          Just add AUTOSTART to the top of your myAutomation.h to restore this function.
// 4.2.30 - Fixes/enhancements to EX-IOExpander device driver.
// 4.2.29 - Bugfix Scroll LCD without empty lines and consistent
// 4.2.28 - Reinstate use of timer11 in STM32 - remove HA mode.
//        - Update IO_DFPlayer to work with MP3-TF-16P rev3.
// 4.2.27 - Bugfix LCD showed random characters in SCROLLMODE 2
// 4.2.26 - EX-IOExpander device driver enhancements
//        - Enhance I2C error checking
//        - Introduce delays to _loop to allow room for other I2C device comms
//        - Improve analogue read reliability
// 4.2.25 - Bugfix SAMD21 Exrail odd byte boundary
// 4.2.24 - Bugfix Ethernet shield: Static IP now possible
// 4.2.23 - Bugfix signalpin2 was not set up in shadow port
// 4.2.22 - Implement broadcast of Track Manager changes
// 4.2.21 - Implement non-blocking I2C for EX-IOExpander device driver
// 4.2.20 - <JG> & <JI> commands for multi-track gauges
//        - Reinstate <c> but remember its a bit useless when TM involved.   
// 4.2.19 - Bugfix for analog reading of track current sensor offset.
// 4.2.18 - I2C Multiplexer support through Extended Addresses,
//          added for Wire, 4209 and AVR I2C drivers.
//        - I2C retries when an operation fails.
//        - I2C timeout handling and recovery completed.
//        - I2C SAMD Driver Read code completed.
//        - PCF8575 I2C GPIO driver added.
//        - EX-RAIL ANOUT function for triggering analogue
//          HAL drivers (e.g. analogue outputs, DFPlayer, PWM).
//        - EX-RAIL SCREEN function for writing to screens other 
//          than the primary one.
//        - Installable HALDisplay Driver, with support
//          for multiple displays.
//        - Layered HAL Drivers PCA9685pwm and Servo added for 
//          native PWM on PCA9685 module and
//          for animations of servo movement via PCA9685pwm.
//          This is intended to support EXIOExpander and also
//          replace the existing PCA9685 driver.
//        - Add <D HAL RESET> to reinitialise failed drivers.
//        - Add UserAddin facility to allow a user-written C++ function to be 
//          declared in myHal.cpp, to be called at a user-specified frequency.
//        - Add ability to configure clock speed of PCA9685 drivers 
//          (to allow flicker-free LED control).
//        - Improve stability of VL53L0X driver when XSHUT pin connected.
//        - Enable DCC high accuracy mode for STM32 on standard motor shield (pins D12/D13).
//        - Incorporate improvements to ADC scanning performance (courtesy of HABA).
// 4.2.17 LCN bugfix
// 4.2.16 Move EX-IOExpander servo support to the EX-IOExpander software
// 4.2.15 Add basic experimental PWM support to EX-IOExpander
//        EX-IOExpander 0.0.14 minimum required
// 4.2.14 STM32F4xx fast ADC read implementation
// 4.2.13 Broadcast power for <s> again
// 4.2.12 Bugfix for issue #299 TurnoutDescription NULL
// 4.2.11 Exrail IFLOCO feature added
// 4.2.10 SIGNAL/SIGNALH bug fix as they were inverted
//        IO_EXIOExpander.h input speed optimisation
//        ONCLOCK and ONCLOCKTIME command added to EXRAIL for EX-FastCLock
//        <JC> Serial command added for EX-FastClock
//        <jC> Broadcast added for EX-FastClock
//        IO_EXFastClock.h added for I2C FastClock connection
// 4.2.9 duinoNodes support
// 4.2.8 HIGHMEM (EXRAIL support beyond 64kb)
//       Withrottle connect/disconnect improvements
//       Report BOARD_TYPE if provided by compiler
// 4.2.7 FIX: Static IP addr
//       FIX: Reuse WiThrottle list entries
// 4.2.6 FIX: Remove RAM thief
//       FIX: ADC port 8-15 fix
// 4.2.5 Make GETFLASHW code more universal
//       FIX: Withrottle roster index
//       Ethernet start improvement and link detection
// 4.2.4 ESP32 experimental BT support
//       More DC configurations possible and lower frequency
//       Handle decoders that do not ack at write better
// 4.2.3 Bugfix direction when togging between MAIN and DC
//       Bugfix return fail when F/f argument out of range
//       More error checking for out of bounds motor driver current trip limit
// 4.2.2 ESP32 beta
//       JOIN/UMJOIN on ESP32
// 4.2.1 ESP32 alpha
//       Ready for alpha test on ESP32. Track switching with <=> untested
//       Send DCC signal on MAIN
//       Detects ACK on PROG
// 4.2.0 Track Manager additions:
//       Broadcast improvements to separate <> and Withrottle responses
//       Float eliminated saving >1.5kb PROGMEM and speed. 
//       SET_TRACK(track,mode) Functions (A-H, MAIN|PROG|DC|DCX|OFF)
//       New DC track function and DCX reverse polarity function
//       TrackManager DCC & DC up to 8 Districts Architecture 
//       Automatic ALIAS(name) 
//       Command Parser now accepts Underscore in Alias Names
// 4.1.1 Bugfix: preserve turnout format
//       Bugfix: parse multiple commands in one buffer string correct
//       Bugfix: </> command signal status in Exrail
// 4.1.0 ...
//
// 4.0.2 EXRAIL additions:
//       ACK defaults set to 50mA LIMIT, 2000uS MIN, 20000uS MAX
//       myFilter automatic detection (no need to call setFilter)
//       FIX negative route ids in WIthrottle problem. 
//       IFRED(signal_id), IFAMBER(signal_id), IFGREEN(signal_id)
//       </RED signal_id> </AMBER signal_id> </GREEN signal_id> commands
//       <t cab> command to obtain current throttle settings 
//       JA, JR, JT commands to obtain route, roster and turnout descriptions
//       HIDDEN turnouts
//       PARSE <> commands in EXRAIL
//       VIRTUAL_TURNOUT
//       </KILL ALL> and KILLALL command to stop all tasks. 
//       FORGET forgets the current loco in DCC reminder tables.
//       Servo signals (SERVO_SIGNAL) 
//       High-On signal pins (SIGNALH)
//       Wait for analog value (ATGTE, ATLT)  
// 4.0.1 Small EXRAIL updates
//       EXRAIL BROADCAST("msg") 
//       EXRAIL POWERON
// 4.0.0 Major functional and non-functional changes.
//       Engine Driver "DriveAway" feature enhancement
//       'Discovered Server' multicast Dynamic Network Server (mDNS) displays available WiFi connections to a DCC++EX Command Station
//       New EX-RAIL "Extended Railroad Automation Instruction Language" automation capability.
//         EX-Rail Function commands for creating Automation, Route & Sequence Scripts
//         EX-RAIL “ROSTER” Engines Id & Function key layout on Engine Driver or WiThrottle
//         EX-RAIL DCC++EX Commands to Control EX-RAIL via JMRI Send pane and IDE Serial monitors
//       New JMRI feature enhancements; 
//         Reads DCC++EX EEPROM & automatically uploades any Signals, DCC Turnouts, Servo Turnouts, Vpin Turnouts , & Output pane
//         Turnout class revised to expand turnout capabilities, new commands added.
//         Provides for multiple additional DCC++EX WiFi connections as accessory controllers or CS for a programming track when Motor Shields are added
//         Supports Multiple Command Station connections and individual tracking of Send DCC++ Command panes and DCC++ Traffic Monitor panes
//       New HAL added for I/O (digital and analogue inputs and outputs, servos etc)
//         Automatically detects & connects to supported devices included in your config.h file
//         Support for MCP23008, MCP23017 and PCF9584 I2C GPIO Extender modules.
//         Support for PCA9685 PWM (servo) control modules.
//         Support for analogue inputs on Arduino pins and on ADS111x I2C modules.
//         Support for MP3 sound playback via DFPlayer module.
//         Support for HC-SR04 Ultrasonic range sensor module.
//         Support for VL53L0X Laser range sensor module (Time-Of-Flight).
//         Added <D HAL SHOW> diagnostic command to show configured devices
//       New Processor Support added
//         Compiles on Nano Every and Teensy
//       Native non-blocking I2C drivers for AVR and Nano architectures (fallback to blocking Wire library for other platforms).
//       Can disable EEPROM code
//       EEPROM layout change - deletes EEPROM contents on first start following upgrade.
//       Output class now allows ID > 255.
//       Configuration options to globally flip polarity of DCC Accessory states when driven from <a> command and <T> command.
//       Increased use of display for showing loco decoder programming information.
//       Can define border between long and short addresses
//       Turnout and accessory states (thrown/closed = 0/1 or 1/0) can be set to match RCN-213
//       Bugfix: one-off error in CIPSEND drop
//       Bugfix: disgnostic display of ack pulses >32kus
//       Bugfix: Current read from wrong ADC during interrupt
// 3.2.0 Development Release Includes all of 3.1.1 thru 3.1.7 enhancements
// 3.1.7 Bugfix: Unknown locos should have speed forward 
// 3.1.6 Make output ID two bytes and guess format/size of registered outputs found in EEPROM
// 3.1.5 Fix LCD corruption on power-up
// 3.1.4 Refactor OLED and LCD drivers and remove unused code
// 3.1.3 Add a loop delay to give more time for sensing an Ethernet cable connection
// 3.1.2 Eliminate wait after write when prog is joined or prog power is off
// 3.1.1 SH1106 OLED Display Offset Fix
// 3.0.16 Ignore CV1 bit 7 read rejected by decoder when identifying loco id.  
// 3.0.15 only send function commands once, not 4 times
// 3.0.14 gap in ack tolerant fix,  prog track power management over join fix. 
// 3.0.13 Functions>127 fix
// 3.0.12 Fix HOSTNAME function for STA mode for WiFi
// 3.0.11 28 speedstep support
// 3.0.10 Teensy Support
// 3.0.9 rearranges serial newlines for the benefit of JMRI.
// 3.0.8 Includes <* *> wraps around DIAGs for the benefit of JMRI.
// 3.0.7 Includes merge from assortedBits (many changes) and ACK manager change for lazy decoders
// 3.0.6 Includes:
// Fix Bug that did not let us transmit 5 byte sized packets like PoM
// 3.0.5 Includes:
// Fix Fn Key startup with loco ID and fix state change for F16-28
// 3.0.4 Includes:
// Wifi startup bugfixes
// 3.0.3 Includes:
//  <W addr> command to write loco address and clear consist 
//  <R> command will allow for consist address
//  Startup commands implemented

#endif<|MERGE_RESOLUTION|>--- conflicted
+++ resolved
@@ -3,11 +3,6 @@
 
 #include "StringFormatter.h"
 
-<<<<<<< HEAD
-
-#define VERSION "4.2.54-Z21"
-// Z21 experiments ongoing
-=======
 #define VERSION "4.2.64"
 // 4.2.64 - new config WIFI_FORCE_AP option
 // 4.2.63 - completely new overcurrent detection
@@ -25,7 +20,6 @@
 //        - Improved I2C communication, non-blocking reads
 //        - Enable sending positions to the encoder from EXRAIL via SERVO()
 // 4.2.55 - Optimize analog read for AVR
->>>>>>> b44bebc1
 // 4.2.54 - EX8874 shield in config.example.h
 //        - Fix: Better warnings for pin number errors
 //        - Fix: Default roster list possible in Withrottle and <jR>
