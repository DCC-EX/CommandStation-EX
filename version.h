#ifndef version_h
#define version_h

<<<<<<< HEAD
#define VERSION "3.0.1"
=======
#include "StringFormatter.h"

// const char VERSION[] PROGMEM ="0.2.0";
#define VERSION "3.0.3"
// 3.0.3 Includes:
//  <W addr> command to write loco address and clear consist 
//  <R> command will allow for consist address
//  Startup commands implemented
>>>>>>> cbb039c0

#endif<|MERGE_RESOLUTION|>--- conflicted
+++ resolved
@@ -1,17 +1,10 @@
 #ifndef version_h
 #define version_h
 
-<<<<<<< HEAD
-#define VERSION "3.0.1"
-=======
-#include "StringFormatter.h"
-
-// const char VERSION[] PROGMEM ="0.2.0";
 #define VERSION "3.0.3"
 // 3.0.3 Includes:
 //  <W addr> command to write loco address and clear consist 
 //  <R> command will allow for consist address
 //  Startup commands implemented
->>>>>>> cbb039c0
 
 #endif