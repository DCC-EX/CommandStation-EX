--- conflicted
+++ resolved
@@ -3,8 +3,7 @@
 
 #include "StringFormatter.h"
 
-<<<<<<< HEAD
-#define VERSION "5.2.38"
+#define VERSION "5.3.6"
 // 5.2.38 - Exrail MESSAGE("text") to send a user message to all 
 //          connected throttles (uses <m "text"> and  withrottle Hmtext.
 // 5.2.37 - Bugfix ESP32: Use BOOSTER_INPUT define
@@ -18,8 +17,8 @@
 // 5.2.32 - Railcom Cutout (Initial trial Mega2560 only)
 // 5.2.31 - Exrail JMRI_SENSOR(vpin [,count]) creates <S> types.  
 // 5.2.30 - Bugfix: WiThrottle sendIntro after initial N message as well
-=======
-#define VERSION "5.3.5e"
+//
+//
 // 5.3.5e - Fixes to ethernet cable handling, and STM32 related handling as well
 // 5.3.5  - Exrail JMRI_SENSORS(vpin [,count]) creates <S> types.
 // 5.3.4  - Bugfix: WiThrottle sendIntro after initial N message as well
@@ -28,7 +27,7 @@
 // 5.3.1  - Variable frequency for DC mode
 // 5.2.40 - Bugfix: WiThrottle sendIntro after initial N message as well
 // 5.2.31 - included in stm32EC as 5.3.5  
->>>>>>> d591309e
+//  -- some duplicates in above list
 // 5.2.29 - Added IO_I2CDFPlayer.h to support DFPLayer over I2C connected to NXP SC16IS750/SC16IS752 (currently only single UART for SC16IS752)
 //        - Added enhanced IO_I2CDFPLayer enum commands to EXRAIL2.h
 //        - Added PLAYSOUND alias of ANOUT to EXRAILMacros.h
