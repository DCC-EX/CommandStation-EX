--- conflicted
+++ resolved
@@ -3,17 +3,12 @@
 
 #include "StringFormatter.h"
 
-<<<<<<< HEAD
-#define VERSION "5.2.46"
+#define VERSION "5.3.8"
 // 5.2.46 - Support for extended consist CV20 in <R> and <W id>
 //        - New cmd <W CONSIST id [REVERSE]> to handle long/short consist ids
 // 5.2.45 - ESP32 Trackmanager reset cab number to 0 when track is not DC
 //          ESP32 fix PWM LEDC inverted pin mode
 //          ESP32 rewrite PWM LEDC to use pin mux
-// 5.2.42 - ESP32 Bugfix: Uninitialized stack variable
-=======
-#define VERSION "5.3.7"
->>>>>>> cc5ad8fa
 // 5.2.41 - Update rotary encoder default address to 0x67
 // 5.2.40 - Allow no shield
 // 5.2.39 - Functions for DC frequency: Use func up to F31
