<<<<<<< HEAD
# My (FranziHH) DCC++ Ex Hardware
<img src="/images/IMG_5870_1.jpg" height="400px" title="DCC++ Ex Hardware">


# What is DCC++ EX?
DCC++ EX is the organization maintaining several codebases that together represent a fully open source DCC system. Currently, this includes the following:
=======
# What is DCC-EX?
DCC-EX is a team of dedicated enthusiasts producing open source DCC & DC solutions for you to run your complete model railroad layout. Our easy to use, do-it-yourself, and free open source products run on off-the-shelf Arduino technology and are supported by numerous third party hardware and apps like JMRI, Engine Driver, wiThrottle, Rocrail and more. 
>>>>>>> 4e491a1e

Currently, our products include the following:

* [EX-CommandStation](https://github.com/DCC-EX/CommandStation-EX/releases)
* [EX-WebThrottle](https://github.com/DCC-EX/exWebThrottle)
* [EX-Installer](https://github.com/DCC-EX/EX-Installer)
* [EX-MotoShield8874](https://dcc-ex.com/reference/hardware/motorboards/ex-motor-shield-8874.html#gsc.tab=0)
* [EX-DCCInspector](https://github.com/DCC-EX/DCCInspector-EX)
* [EX-Toolbox](https://github.com/DCC-EX/EX-Toolbox)
* [EX-Turntable](https://github.com/DCC-EX/EX-Turntable)
* [EX-IOExpander](https://github.com/DCC-EX/EX-IOExpander)
* [EX-FastClock](https://github.com/DCC-EX/EX-FastClock)
* [DCCEXProtocol](https://github.com/DCC-EX/DCCEXProtocol)

Details of these projects can be found on [our web site](https://dcc-ex.com/).

# What’s in this Repository?

This repository, CommandStation-EX, contains a complete DCC-EX *EX-CommmandStation* sketch designed for compiling and uploading into an Arduino Uno, Mega, or Nano.

To utilize this sketch, you can use the following: 

1. (recommended for all levels of user) our [automated installer](https://github.com/DCC-EX/EX-Installer)
2. (intermediate) download the latest version from the [releases page](https://github.com/DCC-EX/CommandStation-EX/releases)
3. (advanced) use git clone on this repository 

Refer to [our web site](https://https://dcc-ex.com/ex-commandstation/get-started/index.html#/) for the hardware required for this project.

**We seriously recommend using the EX-Installer**, however if you choose not to use the installer... 

* Open the file ``CommandStation-EX.ino`` in the Arduino IDE or Visual Studio Code (VSC). Please do not rename the folder containing the sketch code, nor add any files in that folder. The Arduino IDE relies on the structure and name of the folder to properly display and compile the code. 
* Rename or copy ``config.example.h`` to ``config.h``. 
* You must edit ``config.h`` according to the help texts in ``config.h``.

# More information
You can learn more at the [DCC-EX website](https://dcc-ex.com/)
<|MERGE_RESOLUTION|>--- conflicted
+++ resolved
@@ -1,14 +1,9 @@
-<<<<<<< HEAD
 # My (FranziHH) DCC++ Ex Hardware
 <img src="/images/IMG_5870_1.jpg" height="400px" title="DCC++ Ex Hardware">
 
 
-# What is DCC++ EX?
-DCC++ EX is the organization maintaining several codebases that together represent a fully open source DCC system. Currently, this includes the following:
-=======
 # What is DCC-EX?
 DCC-EX is a team of dedicated enthusiasts producing open source DCC & DC solutions for you to run your complete model railroad layout. Our easy to use, do-it-yourself, and free open source products run on off-the-shelf Arduino technology and are supported by numerous third party hardware and apps like JMRI, Engine Driver, wiThrottle, Rocrail and more. 
->>>>>>> 4e491a1e
 
 Currently, our products include the following:
 
