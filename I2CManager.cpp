/*
 *  © 2023, Neil McKechnie
 *  © 2022 Paul M Antoine
 *  All rights reserved.
 *
 *  This file is part of CommandStation-EX
 *
 *  This is free software: you can redistribute it and/or modify
 *  it under the terms of the GNU General Public License as published by
 *  the Free Software Foundation, either version 3 of the License, or
 *  (at your option) any later version.
 *
 *  It is distributed in the hope that it will be useful,
 *  but WITHOUT ANY WARRANTY; without even the implied warranty of
 *  MERCHANTABILITY or FITNESS FOR A PARTICULAR PURPOSE.  See the
 *  GNU General Public License for more details.
 *
 *  You should have received a copy of the GNU General Public License
 *  along with CommandStation.  If not, see <https://www.gnu.org/licenses/>.
 */

#include <stdarg.h>
#include "I2CManager.h"
#include "DIAG.h"

// Include target-specific portions of I2CManager class
#if defined(I2C_USE_WIRE) 
#include "I2CManager_Wire.h"
#elif defined(ARDUINO_ARCH_AVR)
#include "I2CManager_NonBlocking.h"
#include "I2CManager_AVR.h"       // Uno/Nano/Mega2560
#elif defined(ARDUINO_ARCH_MEGAAVR) 
#include "I2CManager_NonBlocking.h"
#include "I2CManager_Mega4809.h"  // NanoEvery/UnoWifi
#elif defined(ARDUINO_ARCH_SAMD)
#include "I2CManager_NonBlocking.h"
#include "I2CManager_SAMD.h"      // SAMD21 for now... SAMD51 as well later
#elif defined(ARDUINO_ARCH_STM32)
#include "I2CManager_NonBlocking.h"
#include "I2CManager_STM32.h"      // STM32F411RE for now... more later
#else
#define I2C_USE_WIRE
#include "I2CManager_Wire.h"      // Other platforms
#endif


// Helper function for listing device types
static const FSH * guessI2CDeviceType(uint8_t address) {
  if (address >= 0x20 && address <= 0x26)
    return F("GPIO Expander");
  else if (address == 0x27)
    return F("GPIO Expander or LCD Display");
  else if (address == 0x29)
    return F("Time-of-flight sensor");
  else if (address >= 0x3c && address <= 0x3d)
    return F("OLED Display");
<<<<<<< HEAD
  else if (address >= 0x48 && address <= 0x57) // SC16IS752x UART detection
    return F("SC16IS75x UART");
=======
  else if (address >= 0x48 && address <= 0x57) // Henkk: Added SC16IS752 UART detection
    return F("SC16IS752 UART");
>>>>>>> 06fb74c3
  else if (address >= 0x48 && address <= 0x4f)
    return F("Analogue Inputs or PWM");
  else if (address >= 0x40 && address <= 0x4f)
    return F("PWM");
  else if (address >= 0x50 && address <= 0x5f) 
    return F("EEPROM"); 
  else if (address == 0x68) 
    return F("Real-time clock"); 
  else if (address >= 0x70 && address <= 0x77)
    return F("I2C Mux");
  else if (address >= 0x90 && address <= 0xAE)
    return F("UART");
  return F("?");
}

// If not already initialised, initialise I2C
void I2CManagerClass::begin(void) {
  if (!_beginCompleted) {
    _beginCompleted = true;

    // Check for short-circuit or floating lines (no pull-up) on I2C before enabling I2C
    const FSH *message = F("WARNING: Check I2C %S line for short/pullup");
    pinMode(SDA, INPUT);
    if (!digitalRead(SDA))
      DIAG(message, F("SDA"));
    pinMode(SCL, INPUT);
    if (!digitalRead(SCL))
      DIAG(message, F("SCL"));

    // Now initialise I2C
    _initialise();

    #if defined(I2C_USE_WIRE)
    DIAG(F("I2CManager: Using Wire library"));
    #endif

    // Probe and list devices.  Use standard mode 
    //  (clock speed 100kHz) for best device compatibility.
    _setClock(100000);
    uint32_t originalTimeout = _timeout;
    setTimeout(1000);       // use 1ms timeout for probes

  #if defined(I2C_EXTENDED_ADDRESS)
    // First count the multiplexers and switch off all subbuses
    _muxCount = 0;
    for (uint8_t muxNo=I2CMux_0; muxNo <= I2CMux_7; muxNo++) {
      if (I2CManager.muxSelectSubBus({(I2CMux)muxNo, SubBus_None})==I2C_STATUS_OK)
        _muxCount++;
    }
  #endif

    // Enumerate devices that are visible
    bool found = false;
    for (uint8_t addr=0x08; addr<0x78; addr++) {
      if (exists(addr)) {
        found = true; 
        DIAG(F("I2C Device found at 0x%x, %S?"), addr, guessI2CDeviceType(addr));
      }
    }

#if defined(I2C_EXTENDED_ADDRESS)
    // Enumerate all I2C devices that are connected via multiplexer, 
    // i.e. that respond when only one multiplexer has one subBus enabled
    // and the device doesn't respond when the mux subBus is disabled.
    // If any probes time out, then assume that the subbus is dead and
    // don't do any more on that subbus.
    for (uint8_t muxNo=I2CMux_0; muxNo <= I2CMux_7; muxNo++) {
      uint8_t muxAddr = I2C_MUX_BASE_ADDRESS + muxNo;
      if (exists(muxAddr)) {
        // Select Mux Subbus
        for (uint8_t subBus=0; subBus<=SubBus_No; subBus++) {
          muxSelectSubBus({(I2CMux)muxNo, (I2CSubBus)subBus});
          for (uint8_t addr=0x08; addr<0x78; addr++) {
            uint8_t status = checkAddress(addr);
            if (status == I2C_STATUS_OK) {
              // De-select subbus
              muxSelectSubBus({(I2CMux)muxNo, SubBus_None});
              if (!exists(addr)) {
                // Device responds when subbus selected but not when
                // subbus disabled - ergo it must be on subbus!
                found = true; 
                DIAG(F("I2C Device found at {I2CMux_%d,SubBus_%d,0x%x}, %S?"), 
                  muxNo, subBus, addr, guessI2CDeviceType(addr));
              }
              // Re-select subbus
              muxSelectSubBus({(I2CMux)muxNo, (I2CSubBus)subBus});
            } else if (status == I2C_STATUS_TIMEOUT) {
              // Bus stuck, skip to next one.
              break;
            }
          }
        }
        // Deselect all subBuses for this mux.  Otherwise its devices will continue to
        // respond when other muxes are being probed.
        I2CManager.muxSelectSubBus({(I2CMux)muxNo, SubBus_None});  // Deselect Mux
      } 
    }
#endif
    if (!found) DIAG(F("No I2C Devices found"));
    _setClock(_clockSpeed);
    setTimeout(originalTimeout);      // set timeout back to original
  }
}

// Set clock speed to the lowest requested one. If none requested,
//  the Wire default is 100kHz.
void I2CManagerClass::setClock(uint32_t speed) {
  if (speed < _clockSpeed && !_clockSpeedFixed) {
    _clockSpeed = speed;
    DIAG(F("I2C clock speed set to %l Hz"), _clockSpeed);
  }
  _setClock(_clockSpeed);
}

// Force clock speed to that specified.
void I2CManagerClass::forceClock(uint32_t speed) {
  _clockSpeed = speed;
  _clockSpeedFixed = true;
  _setClock(_clockSpeed);
  DIAG(F("I2C clock speed forced to %l Hz"), _clockSpeed);
}

// Check if specified I2C address is responding (blocking operation)
// Returns I2C_STATUS_OK (0) if OK, or error code.
// Suppress retries.  If it doesn't respond first time it's out of the running.
uint8_t I2CManagerClass::checkAddress(I2CAddress address) {
  I2CRB rb;
  rb.setWriteParams(address, NULL, 0);
  rb.suppressRetries(true);
  queueRequest(&rb);
  return rb.wait();
}


/***************************************************************************
 *  Write a transmission to I2C using a list of data (blocking operation)
 ***************************************************************************/
uint8_t I2CManagerClass::write(I2CAddress address, uint8_t nBytes, ...) {
  uint8_t buffer[nBytes];
  va_list args;
  va_start(args, nBytes);
  for (uint8_t i=0; i<nBytes; i++)
    buffer[i] = va_arg(args, int);
  va_end(args);
  return write(address, buffer, nBytes);
}

/***************************************************************************
 *  Initiate a write to an I2C device (blocking operation)
 ***************************************************************************/
uint8_t I2CManagerClass::write(I2CAddress i2cAddress, const uint8_t writeBuffer[], uint8_t writeLen) {
  I2CRB req;
  uint8_t status = write(i2cAddress, writeBuffer, writeLen, &req);
  return finishRB(&req, status);
}

/***************************************************************************
 *  Initiate a write from PROGMEM (flash) to an I2C device (blocking operation)
 ***************************************************************************/
uint8_t I2CManagerClass::write_P(I2CAddress i2cAddress, const uint8_t * data, uint8_t dataLen) {
  I2CRB req;
  uint8_t status = write_P(i2cAddress, data, dataLen, &req);
  return finishRB(&req, status);
}

/***************************************************************************
 *  Initiate a write (optional) followed by a read from the I2C device (blocking operation)
 ***************************************************************************/
uint8_t I2CManagerClass::read(I2CAddress i2cAddress, uint8_t *readBuffer, uint8_t readLen, 
    const uint8_t *writeBuffer, uint8_t writeLen)
{
  I2CRB req;
  uint8_t status = read(i2cAddress, readBuffer, readLen, writeBuffer, writeLen, &req);
  return finishRB(&req, status);
}

/***************************************************************************
 *  Overload of read() to allow command to be specified as a series of bytes (blocking operation)
 ***************************************************************************/
uint8_t I2CManagerClass::read(I2CAddress address, uint8_t readBuffer[], uint8_t readSize, 
                                  uint8_t writeSize, ...) {
  va_list args;
  // Copy the series of bytes into an array.
  va_start(args, writeSize);
  uint8_t writeBuffer[writeSize];
  for (uint8_t i=0; i<writeSize; i++)
    writeBuffer[i] = va_arg(args, int);
  va_end(args);
  return read(address, readBuffer, readSize, writeBuffer, writeSize);
}

/***************************************************************************
 * Finish off request block by posting status, etc. (blocking operation)
 ***************************************************************************/
uint8_t I2CManagerClass::finishRB(I2CRB *rb, uint8_t status) {
  if ((status == I2C_STATUS_OK) && rb)
    status = rb->wait();
  return status;
}

/***************************************************************************
 * Get a message corresponding to the error status
 ***************************************************************************/
const FSH *I2CManagerClass::getErrorMessage(uint8_t status) {
  switch (status) {
    case I2C_STATUS_OK: return F("OK");
    case I2C_STATUS_TRUNCATED: return F("Transmission truncated");
    case I2C_STATUS_NEGATIVE_ACKNOWLEDGE: return F("No response from device (address NAK)");
    case I2C_STATUS_TRANSMIT_ERROR: return F("Transmit error (data NAK)");
    case I2C_STATUS_OTHER_TWI_ERROR: return F("Other Wire/TWI error");
    case I2C_STATUS_TIMEOUT: return F("I2C bus timeout");
    case I2C_STATUS_ARBITRATION_LOST: return F("Arbitration lost");
    case I2C_STATUS_BUS_ERROR: return F("I2C bus error");
    case I2C_STATUS_UNEXPECTED_ERROR: return F("Unexpected error");
    case I2C_STATUS_PENDING: return F("Request pending");
    default: return F("Error code not recognised");
  }
}

/***************************************************************************
 *  Declare singleton class instance.
 ***************************************************************************/
I2CManagerClass I2CManager = I2CManagerClass();

// Buffer for conversion of I2CAddress to char*.
/* static */ char I2CAddress::addressBuffer[30];

/////////////////////////////////////////////////////////////////////////////
// Helper functions associated with I2C Request Block
/////////////////////////////////////////////////////////////////////////////

/***************************************************************************
 *  Block waiting for request to complete, and return completion status.
 *  Timeout monitoring is performed in the I2CManager.loop() function.
 ***************************************************************************/
uint8_t I2CRB::wait() {
  while (status==I2C_STATUS_PENDING) {
    I2CManager.loop();
  };
  return status;
}

/***************************************************************************
 *  Check whether request is still in progress.
 *  Timeout monitoring is performed in the I2CManager.loop() function.
 ***************************************************************************/
bool I2CRB::isBusy() {
  if (status==I2C_STATUS_PENDING) {
    I2CManager.loop();
    return true;
  } else
    return false;
}

/***************************************************************************
 *  Helper functions to fill the I2CRequest structure with parameters.
 ***************************************************************************/
void I2CRB::setReadParams(I2CAddress i2cAddress, uint8_t *readBuffer, uint8_t readLen) {
  this->i2cAddress = i2cAddress;
  this->writeLen = 0;
  this->readBuffer = readBuffer;
  this->readLen = readLen;
  this->operation = OPERATION_READ;
  this->status = I2C_STATUS_OK;
}

void I2CRB::setRequestParams(I2CAddress i2cAddress, uint8_t *readBuffer, uint8_t readLen, 
    const uint8_t *writeBuffer, uint8_t writeLen) {
  this->i2cAddress = i2cAddress;
  this->writeBuffer = writeBuffer;
  this->writeLen = writeLen;
  this->readBuffer = readBuffer;
  this->readLen = readLen;
  this->operation = OPERATION_REQUEST;
  this->status = I2C_STATUS_OK;
}

void I2CRB::setWriteParams(I2CAddress i2cAddress, const uint8_t *writeBuffer, uint8_t writeLen) {
  this->i2cAddress = i2cAddress;
  this->writeBuffer = writeBuffer;
  this->writeLen = writeLen;
  this->readLen = 0;
  this->operation = OPERATION_SEND;
  this->status = I2C_STATUS_OK;
}

void I2CRB::suppressRetries(bool suppress) {
  if (suppress)
    this->operation |= OPERATION_NORETRY;
  else
    this->operation &= ~OPERATION_NORETRY;
}


// Helper function for converting a uint8_t to four characters (e.g. 0x23).
void I2CAddress::toHex(const uint8_t value, char *buffer) {
  char *ptr = buffer;
  // Just display hex value, two digits.
  *ptr++ = '0';
  *ptr++ = 'x';
  uint8_t bits = (value >> 4) & 0xf;
  *ptr++ = bits > 9 ? bits-10+'a' : bits+'0';
  bits = value & 0xf;
  *ptr++ = bits > 9 ? bits-10+'a' : bits+'0';
}

#if !defined(I2C_EXTENDED_ADDRESS) 

/* static */ bool I2CAddress::_addressWarningDone = false;

#endif<|MERGE_RESOLUTION|>--- conflicted
+++ resolved
@@ -54,13 +54,8 @@
     return F("Time-of-flight sensor");
   else if (address >= 0x3c && address <= 0x3d)
     return F("OLED Display");
-<<<<<<< HEAD
   else if (address >= 0x48 && address <= 0x57) // SC16IS752x UART detection
     return F("SC16IS75x UART");
-=======
-  else if (address >= 0x48 && address <= 0x57) // Henkk: Added SC16IS752 UART detection
-    return F("SC16IS752 UART");
->>>>>>> 06fb74c3
   else if (address >= 0x48 && address <= 0x4f)
     return F("Analogue Inputs or PWM");
   else if (address >= 0x40 && address <= 0x4f)
