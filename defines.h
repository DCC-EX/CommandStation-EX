--- conflicted
+++ resolved
@@ -70,6 +70,9 @@
 #elif defined(ARDUINO_ARCH_ESP32)
 #define ARDUINO_TYPE "ESP32"
 #undef HAS_AVR_WDT
+#elif defined(ARDUINO_ARCH_SAMD)
+#define ARDUINO_TYPE "SAMD21"
+#undef HAS_AVR_WDT
 #else
 #define CPU_TYPE_ERROR
 #endif
@@ -79,12 +82,6 @@
 // WIFI_ON: All prereqs for running with WIFI are met
 // Note: WIFI_CHANNEL may not exist in early config.h files so is added here if needed.
 
-<<<<<<< HEAD
-=======
-#if defined(ARDUINO_AVR_MEGA) || defined(ARDUINO_AVR_MEGA2560) || defined(ARDUINO_SAMD_ZERO) || defined(TEENSYDUINO) || defined(ARDUINO_AVR_NANO_EVERY) || defined(ARDUINO_ARCH_ESP8266) || defined(ARDUINO_ARCH_ESP32) || defined(ARDUINO_ARCH_SAMD)
- #define BIG_RAM
-#endif 
->>>>>>> 712ed067
 #if ENABLE_WIFI
   #if defined(HAS_ENOUGH_MEMORY)
     #define WIFI_ON true
