/*
 *  © 2020, Chris Harlow. All rights reserved.
 *  © 2020, Harald Barth.
 *  
 *  This file is part of CommandStation-EX
 *
 *  This is free software: you can redistribute it and/or modify
 *  it under the terms of the GNU General Public License as published by
 *  the Free Software Foundation, either version 3 of the License, or
 *  (at your option) any later version.
 *
 *  It is distributed in the hope that it will be useful,
 *  but WITHOUT ANY WARRANTY; without even the implied warranty of
 *  MERCHANTABILITY or FITNESS FOR A PARTICULAR PURPOSE.  See the
 *  GNU General Public License for more details.
 *
 *  You should have received a copy of the GNU General Public License
 *  along with CommandStation.  If not, see <https://www.gnu.org/licenses/>.
 */
#include "StringFormatter.h"
#include "DCCEXParser.h"
#include "DCC.h"
#include "DCCWaveform.h"
#include "Turnouts.h"
#include "Outputs.h"
#include "Sensors.h"
#include "freeMemory.h"
#include "GITHUB_SHA.h"
#include "version.h"

#include "EEStore.h"
#include "DIAG.h"

// These keywords are used in the <1> command. The number is what you get if you use the keyword as a parameter.
// To discover new keyword numbers , use the <$ YOURKEYWORD> command
const int HASH_KEYWORD_PROG = -29718;
const int HASH_KEYWORD_MAIN = 11339;
const int HASH_KEYWORD_JOIN = -30750;
const int HASH_KEYWORD_CABS = -11981;
const int HASH_KEYWORD_RAM = 25982;
const int HASH_KEYWORD_CMD = 9962;
const int HASH_KEYWORD_WIT = 31594;
const int HASH_KEYWORD_WIFI = -5583;
const int HASH_KEYWORD_ACK = 3113;
const int HASH_KEYWORD_ON = 2657;
const int HASH_KEYWORD_DCC = 6436;
const int HASH_KEYWORD_SLOW = -17209;
const int HASH_KEYWORD_PROGBOOST = -6353;
const int HASH_KEYWORD_EEPROM = -7168;
const int HASH_KEYWORD_LIMIT = 27413;

int DCCEXParser::stashP[MAX_PARAMS];
bool DCCEXParser::stashBusy;

Print *DCCEXParser::stashStream = NULL;

// This is a JMRI command parser, one instance per incoming stream
// It doesnt know how the string got here, nor how it gets back.
// It knows nothing about hardware or tracks... it just parses strings and
// calls the corresponding DCC api.
// Non-DCC things like turnouts, pins and sensors are handled in additional JMRI interface classes.

DCCEXParser::DCCEXParser() {}
void DCCEXParser::flush()
{
    if (Diag::CMD)
        DIAG(F("\nBuffer flush"));
    bufferLength = 0;
    inCommandPayload = false;
}

void DCCEXParser::loop(Stream &stream)
{
    while (stream.available())
    {
        if (bufferLength == MAX_BUFFER)
        {
            flush();
        }
        char ch = stream.read();
        if (ch == '<')
        {
            inCommandPayload = true;
            bufferLength = 0;
            buffer[0] = '\0';
        }
        else if (ch == '>')
        {
            buffer[bufferLength] = '\0';
            parse(&stream, buffer, false); // Parse this allowing async responses
            inCommandPayload = false;
            break;
        }
        else if (inCommandPayload)
        {
            buffer[bufferLength++] = ch;
        }
    }
    Sensor::checkAll(&stream); // Update and print changes
}

int DCCEXParser::splitValues(int result[MAX_PARAMS], const byte *cmd)
{
    byte state = 1;
    byte parameterCount = 0;
    int runningValue = 0;
    const byte *remainingCmd = cmd + 1; // skips the opcode
    bool signNegative = false;

    // clear all parameters in case not enough found
    for (int i = 0; i < MAX_PARAMS; i++)
        result[i] = 0;

    while (parameterCount < MAX_PARAMS)
    {
        byte hot = *remainingCmd;

        switch (state)
        {

        case 1: // skipping spaces before a param
            if (hot == ' ')
                break;
            if (hot == '\0' || hot == '>')
                return parameterCount;
            state = 2;
            continue;

        case 2: // checking sign
            signNegative = false;
            runningValue = 0;
            state = 3;
            if (hot != '-')
                continue;
            signNegative = true;
            break;
        case 3: // building a parameter
            if (hot >= '0' && hot <= '9')
            {
                runningValue = 10 * runningValue + (hot - '0');
                break;
            }
            if (hot >= 'A' && hot <= 'Z')
            {
                // Since JMRI got modified to send keywords in some rare cases, we need this
                // Super Kluge to turn keywords into a hash value that can be recognised later
                runningValue = ((runningValue << 5) + runningValue) ^ hot;
                break;
            }
            result[parameterCount] = runningValue * (signNegative ? -1 : 1);
            parameterCount++;
            state = 1;
            continue;
        }
        remainingCmd++;
    }
    return parameterCount;
}

FILTER_CALLBACK DCCEXParser::filterCallback = 0;
AT_COMMAND_CALLBACK DCCEXParser::atCommandCallback = 0;
void DCCEXParser::setFilter(FILTER_CALLBACK filter)
{
    filterCallback = filter;
}
void DCCEXParser::setAtCommandCallback(AT_COMMAND_CALLBACK callback)
{
    atCommandCallback = callback;
}

// See documentation on DCC class for info on this section
void DCCEXParser::parse(Print *stream, byte *com, bool blocking)
{
    (void)EEPROM; // tell compiler not to warn this is unused
    if (Diag::CMD)
        DIAG(F("\nPARSING:%s\n"), com);
    int p[MAX_PARAMS];
    while (com[0] == '<' || com[0] == ' ')
        com++; // strip off any number of < or spaces
    byte params = splitValues(p, com);
    byte opcode = com[0];

    if (filterCallback)
        filterCallback(stream, opcode, params, p);

    // Functions return from this switch if complete, break from switch implies error <X> to send
    switch (opcode)
    {
    case '\0':
        return; // filterCallback asked us to ignore
    case 't':   // THROTTLE <t [REGISTER] CAB SPEED DIRECTION>
    {
        int cab;
        int tspeed;
        int direction;

        if (params == 4)
        { // <t REGISTER CAB SPEED DIRECTION>
            cab = p[1];
            tspeed = p[2];
            direction = p[3];
        }
        else if (params == 3)
        { // <t CAB SPEED DIRECTION>
            cab = p[0];
            tspeed = p[1];
            direction = p[2];
        }
        else
            break;

        // Convert JMRI bizarre -1=emergency stop, 0-126 as speeds
        // to DCC 0=stop, 1= emergency stop, 2-127 speeds
        if (tspeed > 126 || tspeed < -1)
            break; // invalid JMRI speed code
        if (tspeed < 0)
            tspeed = 1; // emergency stop DCC speed
        else if (tspeed > 0)
            tspeed++; // map 1-126 -> 2-127
        if (cab == 0 && tspeed > 1)
            break; // ignore broadcasts of speed>1

        if (direction < 0 || direction > 1)
            break; // invalid direction code

        DCC::setThrottle(cab, tspeed, direction);
        if (params == 4)
            StringFormatter::send(stream, F("<T %d %d %d>"), p[0], p[2], p[3]);
        else
            StringFormatter::send(stream, F("<O>"));
        return;
    }
    case 'f': // FUNCTION <f CAB BYTE1 [BYTE2]>
        if (parsef(stream, params, p))
            return;
        break;

    case 'a': // ACCESSORY <a ADDRESS SUBADDRESS ACTIVATE>
        if (p[2] != (p[2] & 1))
            return;
        DCC::setAccessory(p[0], p[1], p[2] == 1);
        return;

    case 'T': // TURNOUT  <T ...>
        if (parseT(stream, params, p))
            return;
        break;

    case 'Z': // OUTPUT <Z ...>
        if (parseZ(stream, params, p))
            return;
        break;

    case 'S': // SENSOR <S ...>
        if (parseS(stream, params, p))
            return;
        break;

    case 'w': // WRITE CV on MAIN <w CAB CV VALUE>
        DCC::writeCVByteMain(p[0], p[1], p[2]);
        return;

    case 'b': // WRITE CV BIT ON MAIN <b CAB CV BIT VALUE>
        DCC::writeCVBitMain(p[0], p[1], p[2], p[3]);
        return;

    case 'W': // WRITE CV ON PROG <W CV VALUE CALLBACKNUM CALLBACKSUB>
        if (!stashCallback(stream, p))
            break;
        DCC::writeCVByte(p[0], p[1], callback_W, blocking);
        return;

    case 'V': // VERIFY CV ON PROG <V CV VALUE> <V CV BIT 0|1>
        if (params == 2)
        { // <V CV VALUE>
            if (!stashCallback(stream, p))
                break;
            DCC::verifyCVByte(p[0], p[1], callback_Vbyte, blocking);
            return;
        }
        if (params == 3)
        {
            if (!stashCallback(stream, p))
                break;
            DCC::verifyCVBit(p[0], p[1], p[2], callback_Vbit, blocking);
            return;
        }
        break;

    case 'B': // WRITE CV BIT ON PROG <B CV BIT VALUE CALLBACKNUM CALLBACKSUB>
        if (!stashCallback(stream, p))
            break;
        DCC::writeCVBit(p[0], p[1], p[2], callback_B, blocking);
        return;

    case 'R': // READ CV ON PROG
        if (params == 3)
        { // <R CV CALLBACKNUM CALLBACKSUB>
            if (!stashCallback(stream, p))
                break;
            DCC::readCV(p[0], callback_R, blocking);
            return;
        }
        if (params == 0)
        { // <R> New read loco id
            if (!stashCallback(stream, p))
                break;
            DCC::getLocoId(callback_Rloco, blocking);
            return;
        }
        break;

    case '1': // POWERON <1   [MAIN|PROG]>
    case '0': // POWEROFF <0 [MAIN | PROG] >
        if (params > 1)
            break;
        {
            POWERMODE mode = opcode == '1' ? POWERMODE::ON : POWERMODE::OFF;
            DCC::setProgTrackSyncMain(false); // Only <1 JOIN> will set this on, all others set it off
            if (params == 0)
            {
                DCCWaveform::mainTrack.setPowerMode(mode);
                DCCWaveform::progTrack.setPowerMode(mode);
		if (mode == POWERMODE::OFF)
		  DCC::setProgTrackBoost(false);  // Prog track boost mode will not outlive prog track off
                StringFormatter::send(stream, F("<p%c>"), opcode);
                return;
            }
            switch (p[0])
            {
            case HASH_KEYWORD_MAIN:
                DCCWaveform::mainTrack.setPowerMode(mode);
                StringFormatter::send(stream, F("<p%c MAIN>"), opcode);
                return;

            case HASH_KEYWORD_PROG:
                DCCWaveform::progTrack.setPowerMode(mode);
		if (mode == POWERMODE::OFF)
		  DCC::setProgTrackBoost(false);  // Prog track boost mode will not outlive prog track off
                StringFormatter::send(stream, F("<p%c PROG>"), opcode);
                return;
            case HASH_KEYWORD_JOIN:
                DCCWaveform::mainTrack.setPowerMode(mode);
                DCCWaveform::progTrack.setPowerMode(mode);
                if (mode == POWERMODE::ON)
                {
                    DCC::setProgTrackSyncMain(true);
                    StringFormatter::send(stream, F("<p1 JOIN>"), opcode);
                }
                else
                    StringFormatter::send(stream, F("<p0>"));
                return;
            }
            break;
        }
        return;

    case 'c': // READ CURRENT <c>
        StringFormatter::send(stream, F("<a %d>"), DCCWaveform::mainTrack.getLastCurrent());
        return;

    case 'Q': // SENSORS <Q>
        Sensor::printAll(stream);
        return;

    case 's': // <s>
        StringFormatter::send(stream, F("<p%d>"), DCCWaveform::mainTrack.getPowerMode() == POWERMODE::ON);
        StringFormatter::send(stream, F("<iDCC-EX V-%S / %S / %S G-%S>"), F(VERSION), F(ARDUINO_TYPE), DCC::getMotorShieldName(), F(GITHUB_SHA));
        // TODO Send stats of  speed reminders table
        // TODO send status of turnouts etc etc
        return;

    case 'E': // STORE EPROM <E>
        EEStore::store();
        StringFormatter::send(stream, F("<e %d %d %d>"), EEStore::eeStore->data.nTurnouts, EEStore::eeStore->data.nSensors, EEStore::eeStore->data.nOutputs);
        return;

    case 'e': // CLEAR EPROM <e>
        EEStore::clear();
        StringFormatter::send(stream, F("<O>"));
        return;

    case ' ': // < >
        StringFormatter::send(stream, F("\n"));
        return;

    case 'D': // < >
        if (parseD(stream, params, p))
            return;
        return;

    case '#': // NUMBER OF LOCOSLOTS <#>
        StringFormatter::send(stream, F("<# %d>"), MAX_LOCOS);
        return;

    case 'F': // New command to call the new Loco Function API <F cab func 1|0>
        if (Diag::CMD)
            DIAG(F("Setting loco %d F%d %S"), p[0], p[1], p[2] ? F("ON") : F("OFF"));
        DCC::setFn(p[0], p[1], p[2] == 1);
        return;

    case '+': // Complex Wifi interface command (not usual parse)
        if (atCommandCallback) {
          atCommandCallback(com);
          return;
        }
        break;

    default: //anything else will diagnose and drop out to <X>
        DIAG(F("\nOpcode=%c params=%d\n"), opcode, params);
        for (int i = 0; i < params; i++)
            DIAG(F("p[%d]=%d (0x%x)\n"), i, p[i], p[i]);
        break;

    } // end of opcode switch

    // Any fallout here sends an <X>
    StringFormatter::send(stream, F("<X>"));
}

bool DCCEXParser::parseZ(Print *stream, int params, int p[])
{

    switch (params)
    {
    
    case 2: // <Z ID ACTIVATE>
    {
        Output *o = Output::get(p[0]);
        if (o == NULL)
            return false;
        o->activate(p[1]);
        StringFormatter::send(stream, F("<Y %d %d>"), p[0], p[1]);
    }
        return true;

    case 3: // <Z ID PIN INVERT>
        if (!Output::create(p[0], p[1], p[2], 1))
<<<<<<< HEAD
          return false;
=======
            return false;            
>>>>>>> 177bf202
        StringFormatter::send(stream, F("<O>"));
        return true;

    case 1: // <Z ID>
        if (!Output::remove(p[0]))
<<<<<<< HEAD
          return false;
=======
            return false;
>>>>>>> 177bf202
        StringFormatter::send(stream, F("<O>"));
        return true;

    case 0: // <Z>
    {
        bool gotone = false;
        for (Output *tt = Output::firstOutput; tt != NULL; tt = tt->nextOutput)
        {
            gotone = true;
            StringFormatter::send(stream, F("<Y %d %d %d %d>"), tt->data.id, tt->data.pin, tt->data.iFlag, tt->data.oStatus);
        }
        return gotone;
    }
    default:
        return false;
    }
}

//===================================
bool DCCEXParser::parsef(Print *stream, int params, int p[])
{
    // JMRI sends this info in DCC message format but it's not exactly
    //      convenient for other processing
    if (params == 2)
    {
        byte instructionField = p[1] & 0xE0;   // 1110 0000
        if (instructionField == 0x80)          // 1000 0000 Function group 1
        {
	    // Shuffle bits from order F0 F4 F3 F2 F1 to F4 F3 F2 F1 F0 
            byte normalized = (p[1] << 1 & 0x1e) | (p[1] >> 4 & 0x01);
            funcmap(p[0], normalized, 0, 4);
        }
        else if (instructionField == 0xA0)     // 1010 0000 Function group 2
        {
	    if (p[1] & 0x10)                   // 0001 0000 Bit selects F5toF8 / F9toF12
		funcmap(p[0], p[1], 5, 8);
	    else
		funcmap(p[0], p[1], 9, 12);
        }
    }
    if (params == 3)
    {
        if (p[1] == 222)
            funcmap(p[0], p[2], 13, 20);
        else if (p[1] == 223)
            funcmap(p[0], p[2], 21, 28);
    }
    (void)stream; // NO RESPONSE
    return true;
}

void DCCEXParser::funcmap(int cab, byte value, byte fstart, byte fstop)
{
    for (int i = fstart; i <= fstop; i++)
    {
        DCC::setFn(cab, i, value & 1);
        value >>= 1;
    }
}

//===================================
bool DCCEXParser::parseT(Print *stream, int params, int p[])
{
    switch (params)
    {
    case 0: // <T>  show all turnouts
    {
        bool gotOne = false;
        for (Turnout *tt = Turnout::firstTurnout; tt != NULL; tt = tt->nextTurnout)
        {
            gotOne = true;
            StringFormatter::send(stream, F("<H %d %d>"), tt->data.id, tt->data.tStatus & STATUS_ACTIVE);
        }
        return gotOne; // will <X> if none found
    }

    case 1: // <T id>  delete turnout
        if (!Turnout::remove(p[0]))
            return false;
        StringFormatter::send(stream, F("<O>"));
        return true;

    case 2: // <T id 0|1>  activate turnout
    {
        Turnout *tt = Turnout::get(p[0]);
        if (!tt)
            return false;
        tt->activate(p[1]);
        StringFormatter::send(stream, F("<H %d %d>"), tt->data.id, tt->data.tStatus & STATUS_ACTIVE);
    }
        return true;

    case 3: // <T id addr subaddr>  define turnout
        if (!Turnout::create(p[0], p[1], p[2]))
            return false;
        StringFormatter::send(stream, F("<O>"));
        return true;

    default:
        return false; // will <x>
    }
}

bool DCCEXParser::parseS(Print *stream, int params, int p[])
{

    switch (params)
    {
    case 3: // <S id pin pullup>  create sensor. pullUp indicator (0=LOW/1=HIGH)
        if (!Sensor::create(p[0], p[1], p[2]))
<<<<<<< HEAD
          return false;
        StringFormatter::send(stream, F("<O>"));
=======
            return false;
        StringFormatter::send(stream, F("<O>"));    
>>>>>>> 177bf202
        return true;

    case 1: // S id> remove sensor
        if (!Sensor::remove(p[0]))
<<<<<<< HEAD
          return false;
        StringFormatter::send(stream, F("<O>"));
        return true;
=======
            return false;
        StringFormatter::send(stream, F("<O>"));
        return true;
        break;
>>>>>>> 177bf202

    case 0: // <S> lit sensor states
	if (Sensor::firstSensor == NULL)
	    return false;
        for (Sensor *tt = Sensor::firstSensor; tt != NULL; tt = tt->nextSensor)
        {
            StringFormatter::send(stream, F("<Q %d %d %d>"), tt->data.snum, tt->data.pin, tt->data.pullUp);
        }
        return true;

    default: // invalid number of arguments
        break;
    }
    return false;
}

bool DCCEXParser::parseD(Print *stream, int params, int p[])
{
    if (params == 0)
        return false;
    bool onOff = (params > 0) && (p[1] == 1 || p[1] == HASH_KEYWORD_ON); // dont care if other stuff or missing... just means off
    switch (p[0])
    {
    case HASH_KEYWORD_CABS: // <D CABS>
        DCC::displayCabList(stream);
        return true;

    case HASH_KEYWORD_RAM: // <D RAM>
        StringFormatter::send(stream, F("\nFree memory=%d\n"), freeMemory());
        break;

    case HASH_KEYWORD_ACK: // <D ACK ON/OFF>
	if (params >= 2 && p[1] == HASH_KEYWORD_LIMIT) {
	  DCCWaveform::progTrack.setAckLimit(p[2]);
          StringFormatter::send(stream, F("\nAck limit=%dmA\n"), p[2]);
	} else
	  Diag::ACK = onOff;
        return true;

    case HASH_KEYWORD_CMD: // <D CMD ON/OFF>
        Diag::CMD = onOff;
        return true;

    case HASH_KEYWORD_WIFI: // <D WIFI ON/OFF>
        Diag::WIFI = onOff;
        return true;

    case HASH_KEYWORD_WIT: // <D WIT ON/OFF>
        Diag::WITHROTTLE = onOff;
        return true;

    case HASH_KEYWORD_DCC:
        DCCWaveform::setDiagnosticSlowWave(params >= 1 && p[1] == HASH_KEYWORD_SLOW);
        return true;

    case HASH_KEYWORD_PROGBOOST:
        DCC::setProgTrackBoost(true);
	return true;

    case HASH_KEYWORD_EEPROM:
	if (params >= 1)
	    EEStore::dump(p[1]);
	return true;

    default: // invalid/unknown
        break;
    }
    return false;
}

// CALLBACKS must be static
bool DCCEXParser::stashCallback(Print *stream, int p[MAX_PARAMS])
{
    if (stashBusy )
        return false;
    stashBusy = true;
    stashStream = stream;
    memcpy(stashP, p, MAX_PARAMS * sizeof(p[0]));
    return true;
}
void DCCEXParser::callback_W(int result)
{
    StringFormatter::send(stashStream, F("<r%d|%d|%d %d>"), stashP[2], stashP[3], stashP[0], result == 1 ? stashP[1] : -1);
    stashBusy = false;
}

void DCCEXParser::callback_B(int result)
{
    StringFormatter::send(stashStream, F("<r%d|%d|%d %d %d>"), stashP[3], stashP[4], stashP[0], stashP[1], result == 1 ? stashP[2] : -1);
    stashBusy = false;
}
void DCCEXParser::callback_Vbit(int result)
{
    StringFormatter::send(stashStream, F("<v %d %d %d>"), stashP[0], stashP[1], result);
    stashBusy = false;
}
void DCCEXParser::callback_Vbyte(int result)
{
    StringFormatter::send(stashStream, F("<v %d %d>"), stashP[0], result);
    stashBusy = false;
}

void DCCEXParser::callback_R(int result)
{
    StringFormatter::send(stashStream, F("<r%d|%d|%d %d>"), stashP[1], stashP[2], stashP[0], result);
    stashBusy = false;
}

void DCCEXParser::callback_Rloco(int result)
{
    StringFormatter::send(stashStream, F("<r %d>"), result);
    stashBusy = false;
}<|MERGE_RESOLUTION|>--- conflicted
+++ resolved
@@ -436,21 +436,13 @@
 
     case 3: // <Z ID PIN INVERT>
         if (!Output::create(p[0], p[1], p[2], 1))
-<<<<<<< HEAD
           return false;
-=======
-            return false;            
->>>>>>> 177bf202
         StringFormatter::send(stream, F("<O>"));
         return true;
 
     case 1: // <Z ID>
         if (!Output::remove(p[0]))
-<<<<<<< HEAD
           return false;
-=======
-            return false;
->>>>>>> 177bf202
         StringFormatter::send(stream, F("<O>"));
         return true;
 
@@ -561,27 +553,15 @@
     {
     case 3: // <S id pin pullup>  create sensor. pullUp indicator (0=LOW/1=HIGH)
         if (!Sensor::create(p[0], p[1], p[2]))
-<<<<<<< HEAD
           return false;
         StringFormatter::send(stream, F("<O>"));
-=======
-            return false;
-        StringFormatter::send(stream, F("<O>"));    
->>>>>>> 177bf202
         return true;
 
     case 1: // S id> remove sensor
         if (!Sensor::remove(p[0]))
-<<<<<<< HEAD
           return false;
         StringFormatter::send(stream, F("<O>"));
         return true;
-=======
-            return false;
-        StringFormatter::send(stream, F("<O>"));
-        return true;
-        break;
->>>>>>> 177bf202
 
     case 0: // <S> lit sensor states
 	if (Sensor::firstSensor == NULL)
