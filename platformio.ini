; PlatformIO Project Configuration File
;
;   Build options: build flags, source filter
;   Upload options: custom upload port, speed and extra flags
;   Library options: dependencies, extra library storages
;   Advanced options: extra scripting
;
; Please visit documentation for the other options and examples
; https://docs.platformio.org/page/projectconf.html

[platformio]
default_envs =
	mega2560
	uno
	nano
	ESP32
	Nucleo-F411RE
	Nucleo-F446RE
src_dir = .
include_dir = .

[env]
build_flags = -Wall -Wextra
; monitor_filters = time

[env:samd21-dev-usb]
platform = atmelsam
board = sparkfun_samd21_dev_usb
framework = arduino
upload_protocol = sam-ba
lib_deps = ${env.lib_deps}
monitor_speed = 115200
monitor_echo = yes
build_flags = -std=c++17

[env:samd21-zero-usb]
platform = atmelsam
board = zeroUSB
framework = arduino
upload_protocol = sam-ba
lib_deps = ${env.lib_deps}
monitor_speed = 115200
monitor_echo = yes
build_flags = -std=c++17

[env:Arduino-M0]
platform = atmelsam
board = mzeroUSB
framework = arduino
lib_deps = ${env.lib_deps}
monitor_speed = 115200
monitor_echo = yes
build_flags = -std=c++17

[env:mega2560-debug]
platform = atmelavr
board = megaatmega2560
framework = arduino
lib_deps =
	${env.lib_deps}
	arduino-libraries/Ethernet
	SPI
monitor_speed = 115200
monitor_echo = yes
build_flags = -DDIAG_IO=2 -DDIAG_LOOPTIMES

[env:mega2560-no-HAL]
platform = atmelavr
board = megaatmega2560
framework = arduino
lib_deps =
	${env.lib_deps}
	arduino-libraries/Ethernet
	SPI
monitor_speed = 115200
monitor_echo = yes
build_flags = -DIO_NO_HAL

[env:mega2560-I2C-wire]
platform = atmelavr
board = megaatmega2560
framework = arduino
lib_deps =
	${env.lib_deps}
	arduino-libraries/Ethernet
	SPI
monitor_speed = 115200
monitor_echo = yes
build_flags = -DI2C_USE_WIRE

[env:mega2560]
platform = atmelavr
board = megaatmega2560
framework = arduino
lib_deps =
	${env.lib_deps}
	arduino-libraries/Ethernet
	SPI
	MDNS_Generic

lib_ignore = WiFi101
			WiFi101_Generic
			WiFiEspAT
			WiFiMulti_Generic
			WiFiNINA_Generic

monitor_speed = 115200
monitor_echo = yes
build_flags = 

[env:mega2560-eth]
platform = atmelavr
board = megaatmega2560
framework = arduino
lib_deps = 
    ${env.lib_deps}
    arduino-libraries/Ethernet
    MDNS_Generic
    SPI
lib_ignore = WiFi101
            WiFi101_Generic
            WiFiEspAT
            WiFiMulti_Generic
            WiFiNINA_Generic
monitor_speed = 115200
monitor_echo = yes

[env:mega328]
platform = atmelavr
board = uno
framework = arduino
lib_deps =
	${env.lib_deps}
	arduino-libraries/Ethernet
	SPI
monitor_speed = 115200
monitor_echo = yes

[env:unowifiR2]
platform = atmelmegaavr
board = uno_wifi_rev2
framework = arduino
lib_deps =
	${env.lib_deps}
	arduino-libraries/Ethernet
	SPI
monitor_speed = 115200
monitor_echo = yes
build_flags = "-DF_CPU=16000000L -DARDUINO=10813 -DARDUINO_AVR_UNO_WIFI_DEV_ED -DARDUINO_ARCH_AVR -DESP_CH_UART -DESP_CH_UART_BR=19200"

[env:nanoevery]
platform = atmelmegaavr
board = nano_every
framework = arduino
lib_deps =
	${env.lib_deps}
	arduino-libraries/Ethernet
	SPI
monitor_speed = 115200
monitor_echo = yes
upload_speed = 19200
build_flags =

[env:uno]
platform = atmelavr
board = uno
framework = arduino
<<<<<<< HEAD
lib_deps =
	${env.lib_deps}
	arduino-libraries/Ethernet
	SPI
=======
lib_deps = ${env.lib_deps}
>>>>>>> 8ac61b88
monitor_speed = 115200
monitor_echo = yes
build_flags = -mcall-prologues

[env:nano]
platform = atmelavr
board = nanoatmega328new
board_upload.maximum_size = 32256
framework = arduino
lib_deps = ${env.lib_deps}
monitor_speed = 115200
monitor_echo = yes
build_flags = -mcall-prologues

[env:ESP32]
; Lock version to 6.7.0 as that is
; Arduino v2.0.16 (based on IDF v4.4.7)
; which is the latest version based
; on IDF v4. We can not use IDF v5.
platform = espressif32 @ 6.7.0
board = esp32dev
framework = arduino
lib_deps = ${env.lib_deps}
build_flags = -std=c++17
monitor_speed = 115200
monitor_echo = yes

[env:ESP32-OTA]
platform = espressif32
board = esp32dev
framework = arduino
lib_deps = ${env.lib_deps}
build_flags = -std=c++17
monitor_speed = 115200
monitor_echo = yes
upload_protocol = espota
upload_port = dccex
upload_flags =
	--timeout=10
	--auth=dccex-ota

[env:Nucleo-F411RE]
platform = ststm32 @ 17.6.0
board = nucleo_f411re
framework = arduino
lib_deps = ${env.lib_deps}
build_flags = -std=c++17  -Os -g2 -Wunused-variable
monitor_speed = 115200
monitor_echo = yes

[env:Nucleo-F446RE]
platform = ststm32 @ 17.6.0
board = nucleo_f446re
framework = arduino
lib_deps = ${env.lib_deps}
<<<<<<< HEAD
build_flags = -std=c++17  -Os -g2 -Wunused-variable ; -DDIAG_LOOPTIMES ; -DDIAG_IO
=======
build_flags = -std=c++17  -Os -g2 -Wunused-variable
monitor_speed = 115200
monitor_echo = yes

; Experimental - no reason this should not work, but not
; tested as yet
;
[env:Nucleo-F401RE]
platform = ststm32 @ 17.6.0
board = nucleo_f401re
framework = arduino
lib_deps = ${env.lib_deps}
build_flags = -std=c++17  -Os -g2 -Wunused-variable
monitor_speed = 115200
monitor_echo = yes

; Commented out by default as the F13ZH has variant files
; but NOT the nucleo_f413zh.json file which needs to be
; installed before you can let PlatformIO see this
;
; [env:Nucleo-F413ZH]
; platform = ststm32 @ 17.6.0
; board = nucleo_f413zh
; framework = arduino
; lib_deps = ${env.lib_deps}
; build_flags = -std=c++17  -Os -g2 -Wunused-variable
; monitor_speed = 115200
; monitor_echo = yes

; Commented out by default as the F446ZE needs variant files
; installed before you can let PlatformIO see this
;
[env:Nucleo-F446ZE]
platform = ststm32 @ 17.6.0
board = nucleo_f446ze
framework = arduino
lib_deps = ${env.lib_deps}
build_flags = -std=c++17  -Os -g2 -Wunused-variable
monitor_speed = 115200
monitor_echo = yes

; Commented out by default as the F412ZG needs variant files
; installed before you can let PlatformIO see this
;
; [env:Nucleo-F412ZG]
; platform = ststm32 @ 17.6.0
; board = nucleo_f412zg
; framework = arduino
; lib_deps = ${env.lib_deps}
; build_flags = -std=c++17 -Os -g2 -Wunused-variable
; monitor_speed = 115200
; monitor_echo = yes
; upload_protocol = stlink

; Experimental - Ethernet work still in progress
;
[env:Nucleo-F429ZI]
platform = ststm32 @ 17.6.0
board = nucleo_f429zi
framework = arduino
lib_deps = ${env.lib_deps}
			stm32duino/STM32Ethernet @ ^1.4.0
			stm32duino/STM32duino LwIP @ ^2.1.3
			MDNS_Generic
lib_ignore = WiFi101
			WiFi101_Generic
			WiFiEspAT
			WiFiMulti_Generic
			WiFiNINA_Generic
build_flags = -std=c++17 -Os -g2 -Wunused-variable
monitor_speed = 115200
monitor_echo = yes
upload_protocol = stlink

; Experimental - Ethernet work still in progress
;
[env:Nucleo-F439ZI]
platform = ststm32 @ 17.6.0
; board = nucleo_f439zi
; Temporarily treat it as an F429ZI (they are code compatible) until
; the PR to PlatformIO to update the F439ZI JSON file is available
; PMA - 28-Sep-2024
board = nucleo_f429zi
framework = arduino
lib_deps = ${env.lib_deps}
			stm32duino/STM32Ethernet @ ^1.4.0
			stm32duino/STM32duino LwIP @ ^2.1.3
			MDNS_Generic
lib_ignore = WiFi101
			WiFi101_Generic
			WiFiEspAT
			WiFiMulti_Generic
			WiFiNINA_Generic
build_flags = -std=c++17 -Os -g2 -Wunused-variable
>>>>>>> 8ac61b88
monitor_speed = 115200
monitor_echo = yes
upload_protocol = stlink

[env:Teensy3_2]
platform = teensy
board = teensy31
framework = arduino
build_flags = -std=c++17  -Os -g2
lib_deps = ${env.lib_deps}
lib_ignore = NativeEthernet

[env:Teensy3_5]
platform = teensy
board = teensy35
framework = arduino
build_flags = -std=c++17  -Os -g2
lib_deps = ${env.lib_deps}
lib_ignore = NativeEthernet

[env:Teensy3_6]
platform = teensy
board = teensy36
framework = arduino
build_flags = -std=c++17  -Os -g2
lib_deps = ${env.lib_deps}
lib_ignore = NativeEthernet

[env:Teensy4_0]
platform = teensy
board = teensy40
framework = arduino
build_flags = -std=c++17  -Os -g2
lib_deps = ${env.lib_deps}
lib_ignore = NativeEthernet

[env:Teensy4_1]
platform = teensy
board = teensy41
framework = arduino
build_flags = -std=c++17  -Os -g2
lib_deps = ${env.lib_deps}
<<<<<<< HEAD
lib_ignore =
=======
lib_ignore =
>>>>>>> 8ac61b88
<|MERGE_RESOLUTION|>--- conflicted
+++ resolved
@@ -106,13 +106,13 @@
 
 monitor_speed = 115200
 monitor_echo = yes
-build_flags = 
+build_flags =
 
 [env:mega2560-eth]
 platform = atmelavr
 board = megaatmega2560
 framework = arduino
-lib_deps = 
+lib_deps =
     ${env.lib_deps}
     arduino-libraries/Ethernet
     MDNS_Generic
@@ -165,14 +165,7 @@
 platform = atmelavr
 board = uno
 framework = arduino
-<<<<<<< HEAD
-lib_deps =
-	${env.lib_deps}
-	arduino-libraries/Ethernet
-	SPI
-=======
-lib_deps = ${env.lib_deps}
->>>>>>> 8ac61b88
+lib_deps = ${env.lib_deps}
 monitor_speed = 115200
 monitor_echo = yes
 build_flags = -mcall-prologues
@@ -228,9 +221,6 @@
 board = nucleo_f446re
 framework = arduino
 lib_deps = ${env.lib_deps}
-<<<<<<< HEAD
-build_flags = -std=c++17  -Os -g2 -Wunused-variable ; -DDIAG_LOOPTIMES ; -DDIAG_IO
-=======
 build_flags = -std=c++17  -Os -g2 -Wunused-variable
 monitor_speed = 115200
 monitor_echo = yes
@@ -325,7 +315,6 @@
 			WiFiMulti_Generic
 			WiFiNINA_Generic
 build_flags = -std=c++17 -Os -g2 -Wunused-variable
->>>>>>> 8ac61b88
 monitor_speed = 115200
 monitor_echo = yes
 upload_protocol = stlink
@@ -368,8 +357,4 @@
 framework = arduino
 build_flags = -std=c++17  -Os -g2
 lib_deps = ${env.lib_deps}
-<<<<<<< HEAD
-lib_ignore =
-=======
-lib_ignore =
->>>>>>> 8ac61b88
+lib_ignore =