--- conflicted
+++ resolved
@@ -192,11 +192,7 @@
 monitor_echo = yes
 
 [env:Nucleo-F411RE]
-<<<<<<< HEAD
-platform = ststm32 @ 19.0.0
-=======
-platform = ststm32 @ ^18.0.0
->>>>>>> c99eac6a
+platform = ststm32 @ 19.0.0
 board = nucleo_f411re
 framework = arduino
 lib_deps = ${env.lib_deps}
@@ -205,11 +201,7 @@
 monitor_echo = yes
 
 [env:Nucleo-F446RE]
-<<<<<<< HEAD
-platform = ststm32 @ 19.0.0
-=======
-platform = ststm32 @ ^18.0.0
->>>>>>> c99eac6a
+platform = ststm32 @ 19.0.0
 board = nucleo_f446re
 framework = arduino
 lib_deps = ${env.lib_deps}
@@ -221,11 +213,7 @@
 ; tested as yet
 ;
 [env:Nucleo-F401RE]
-<<<<<<< HEAD
-platform = ststm32 @ 19.0.0
-=======
-platform = ststm32 @ ^18.0.0
->>>>>>> c99eac6a
+platform = ststm32 @ 19.0.0
 board = nucleo_f401re
 framework = arduino
 lib_deps = ${env.lib_deps}
@@ -238,11 +226,7 @@
 ; installed before you can let PlatformIO see this
 ;
 ; [env:Nucleo-F413ZH]
-<<<<<<< HEAD
 ; platform = ststm32 @ 19.0.0
-=======
-; platform = ststm32 @ ^18.0.0
->>>>>>> c99eac6a
 ; board = nucleo_f413zh
 ; framework = arduino
 ; lib_deps = ${env.lib_deps}
@@ -254,11 +238,7 @@
 ; installed before you can let PlatformIO see this
 ;
 [env:Nucleo-F446ZE]
-<<<<<<< HEAD
-platform = ststm32 @ 19.0.0
-=======
-platform = ststm32 @ ^18.0.0
->>>>>>> c99eac6a
+platform = ststm32 @ 19.0.0
 board = nucleo_f446ze
 framework = arduino
 lib_deps = ${env.lib_deps}
@@ -270,11 +250,7 @@
 ; installed before you can let PlatformIO see this
 ;
 ; [env:Nucleo-F412ZG]
-<<<<<<< HEAD
 ; platform = ststm32 @ 19.0.0
-=======
-; platform = ststm32 @ ^18.0.0
->>>>>>> c99eac6a
 ; board = nucleo_f412zg
 ; framework = arduino
 ; lib_deps = ${env.lib_deps}
