; PlatformIO Project Configuration File
;
;   Build options: build flags, source filter
;   Upload options: custom upload port, speed and extra flags
;   Library options: dependencies, extra library storages
;   Advanced options: extra scripting
;
; Please visit documentation for the other options and examples
; https://docs.platformio.org/page/projectconf.html

[platformio]
default_envs = samd21, mega2560, mega328
src_dir = .

[env]
lib_deps = 
<<<<<<< HEAD
    https://github.com/DCC-EX/CommandStation.git#master
=======
    https://github.com/DCC-EX/CommandStation.git#feature/wifiwithrottle
>>>>>>> 38e7b807
    https://github.com/davidcutting42/ArduinoTimers.git#master

    
[env:samd21]
platform = atmelsam
board = sparkfun_samd21_dev_usb
framework = arduino
upload_protocol = atmel-ice
lib_deps = 
    ${env.lib_deps}
    SparkFun External EEPROM Arduino Library

[env:mega2560]
platform = atmelavr
board = megaatmega2560
framework = arduino
lib_deps = 
    ${env.lib_deps}
    DIO2

[env:mega328]
platform = atmelavr
board = uno
framework = arduino
lib_deps = 
    ${env.lib_deps}
    DIO2<|MERGE_RESOLUTION|>--- conflicted
+++ resolved
@@ -14,11 +14,7 @@
 
 [env]
 lib_deps = 
-<<<<<<< HEAD
-    https://github.com/DCC-EX/CommandStation.git#master
-=======
     https://github.com/DCC-EX/CommandStation.git#feature/wifiwithrottle
->>>>>>> 38e7b807
     https://github.com/davidcutting42/ArduinoTimers.git#master
 
     
