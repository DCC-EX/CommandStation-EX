/*
 *  © 2020, Chris Harlow. All rights reserved.
 *  © 2020, Harald Barth.
 *  
 *  This file is part of Asbelos DCC API
 *
 *  This is free software: you can redistribute it and/or modify
 *  it under the terms of the GNU General Public License as published by
 *  the Free Software Foundation, either version 3 of the License, or
 *  (at your option) any later version.
 *
 *  It is distributed in the hope that it will be useful,
 *  but WITHOUT ANY WARRANTY; without even the implied warranty of
 *  MERCHANTABILITY or FITNESS FOR A PARTICULAR PURPOSE.  See the
 *  GNU General Public License for more details.
 *
 *  You should have received a copy of the GNU General Public License
 *  along with CommandStation.  If not, see <https://www.gnu.org/licenses/>.
 */

#include <Arduino.h>

#include "DCCWaveform.h"
#include "DCCTimer.h"
#include "DIAG.h"
#include "freeMemory.h"

DCCWaveform  DCCWaveform::mainTrack(PREAMBLE_BITS_MAIN, true);
DCCWaveform  DCCWaveform::progTrack(PREAMBLE_BITS_PROG, false);

bool DCCWaveform::progTrackSyncMain=false; 
bool DCCWaveform::progTrackBoosted=false; 
int  DCCWaveform::progTripValue=0;
volatile uint8_t DCCWaveform::numAckGaps=0;
volatile uint8_t DCCWaveform::numAckSamples=0;
uint8_t DCCWaveform::trailingEdgeCounter=0;

void DCCWaveform::begin(MotorDriver * mainDriver, MotorDriver * progDriver) {
  mainTrack.motorDriver=mainDriver;
  progTrack.motorDriver=progDriver;
  progTripValue = progDriver->mA2raw(TRIP_CURRENT_PROG); // need only calculate once hence static
  mainTrack.setPowerMode(POWERMODE::OFF);      
  progTrack.setPowerMode(POWERMODE::OFF);
  // Fault pin config for odd motor boards (example pololu)
  MotorDriver::commonFaultPin = ((mainDriver->getFaultPin() == progDriver->getFaultPin())
				 && (mainDriver->getFaultPin() != UNUSED_PIN));
  // Only use PWM if both pins are PWM capable. Otherwise JOIN does not work
  MotorDriver::usePWM= mainDriver->isPWMCapable() && progDriver->isPWMCapable();
  DIAG(F("Signal pin config: %S accuracy waveform"),
	 MotorDriver::usePWM ? F("high") : F("normal") );
  DCCTimer::begin(DCCWaveform::interruptHandler);     
}

void DCCWaveform::loop(bool ackManagerActive) {
  mainTrack.checkPowerOverload(false);
  progTrack.checkPowerOverload(ackManagerActive);
}

#pragma GCC push_options
#pragma GCC optimize ("-O3")
void DCCWaveform::interruptHandler() {
  // call the timer edge sensitive actions for progtrack and maintrack
  // member functions would be cleaner but have more overhead
  byte sigMain=signalTransform[mainTrack.state];
  byte sigProg=progTrackSyncMain? sigMain : signalTransform[progTrack.state];
  
  // Set the signal state for both tracks
  mainTrack.motorDriver->setSignal(sigMain);
  progTrack.motorDriver->setSignal(sigProg);
  
  // Move on in the state engine
  mainTrack.state=stateTransform[mainTrack.state];    
  progTrack.state=stateTransform[progTrack.state];    


  // WAVE_PENDING means we dont yet know what the next bit is
  if (mainTrack.state==WAVE_PENDING) mainTrack.interrupt2();  
  if (progTrack.state==WAVE_PENDING) progTrack.interrupt2();
  else if (progTrack.ackPending) progTrack.checkAck();

}
#pragma GCC push_options

// An instance of this class handles the DCC transmissions for one track. (main or prog)
// Interrupts are marshalled via the statics.
// A track has a current transmit buffer, and a pending buffer.
// When the current buffer is exhausted, either the pending buffer (if there is one waiting) or an idle buffer.


// This bitmask has 9 entries as each byte is trasmitted as a zero + 8 bits.
const byte bitMask[] = {0x00, 0x80, 0x40, 0x20, 0x10, 0x08, 0x04, 0x02, 0x01};


DCCWaveform::DCCWaveform( byte preambleBits, bool isMain) {
  isMainTrack = isMain;
  packetPending = false;
  memcpy(transmitPacket, idlePacket, sizeof(idlePacket));
  state = WAVE_START;
  // The +1 below is to allow the preamble generator to create the stop bit
  // for the previous packet. 
  requiredPreambles = preambleBits+1;  
  bytes_sent = 0;
  bits_sent = 0;
  sampleDelay = 0;
  lastSampleTaken = millis();
  ackPending=false;
}

POWERMODE DCCWaveform::getPowerMode() {
  return powerMode;
}

void DCCWaveform::setPowerMode(POWERMODE mode) {
  powerMode = mode;
  bool ison = (mode == POWERMODE::ON);
  motorDriver->setPower( ison);
<<<<<<< HEAD
  sentResetsSincePacket=0;
=======
  sentResetsSincePacket=0; 
>>>>>>> 4121a5f4
}


void DCCWaveform::checkPowerOverload(bool ackManagerActive) {
  if (millis() - lastSampleTaken  < sampleDelay) return;
  lastSampleTaken = millis();
  int tripValue= motorDriver->getRawCurrentTripValue();
  if (!isMainTrack && !ackManagerActive && !progTrackSyncMain && !progTrackBoosted)
    tripValue=progTripValue;
  
  // Trackname for diag messages later
  const FSH*trackname = isMainTrack ? F("MAIN") : F("PROG");
  switch (powerMode) {
    case POWERMODE::OFF:
      sampleDelay = POWER_SAMPLE_OFF_WAIT;
      break;
    case POWERMODE::ON:
      // Check current
      lastCurrent=motorDriver->getCurrentRaw();
      if (lastCurrent < 0) {
	  // We have a fault pin condition to take care of
	  lastCurrent = -lastCurrent;
	  setPowerMode(POWERMODE::OVERLOAD); // Turn off, decide later how fast to turn on again
	  if (MotorDriver::commonFaultPin) {
	      if (lastCurrent <= tripValue) {
		setPowerMode(POWERMODE::ON); // maybe other track
	      }
	      // Write this after the fact as we want to turn on as fast as possible
	      // because we don't know which output actually triggered the fault pin
	      DIAG(F("COMMON FAULT PIN ACTIVE - TOGGLED POWER on %S"), trackname);
	  } else {
	    DIAG(F("%S FAULT PIN ACTIVE - OVERLOAD"), trackname);
	      if (lastCurrent < tripValue) {
		  lastCurrent = tripValue; // exaggerate
	      }
	  }
      }
      if (lastCurrent < tripValue) {
        sampleDelay = POWER_SAMPLE_ON_WAIT;
	if(power_good_counter<100)
	  power_good_counter++;
	else
	  if (power_sample_overload_wait>POWER_SAMPLE_OVERLOAD_WAIT) power_sample_overload_wait=POWER_SAMPLE_OVERLOAD_WAIT;
      } else {
        setPowerMode(POWERMODE::OVERLOAD);
        unsigned int mA=motorDriver->raw2mA(lastCurrent);
        unsigned int maxmA=motorDriver->raw2mA(tripValue);
	power_good_counter=0;
        sampleDelay = power_sample_overload_wait;
        DIAG(F("%S TRACK POWER OVERLOAD current=%d max=%d offtime=%d"), trackname, mA, maxmA, sampleDelay);
	if (power_sample_overload_wait >= 10000)
	    power_sample_overload_wait = 10000;
	else
	    power_sample_overload_wait *= 2;
      }
      break;
    case POWERMODE::OVERLOAD:
      // Try setting it back on after the OVERLOAD_WAIT
      setPowerMode(POWERMODE::ON);
      sampleDelay = POWER_SAMPLE_ON_WAIT;
      // Debug code....
      DIAG(F("%S TRACK POWER RESET delay=%d"), trackname, sampleDelay);
      break;
    default:
      sampleDelay = 999; // cant get here..meaningless statement to avoid compiler warning.
  }
}
// For each state of the wave  nextState=stateTransform[currentState] 
const WAVE_STATE DCCWaveform::stateTransform[]={
   /* WAVE_START   -> */ WAVE_PENDING,
   /* WAVE_MID_1   -> */ WAVE_START,
   /* WAVE_HIGH_0  -> */ WAVE_MID_0,
   /* WAVE_MID_0   -> */ WAVE_LOW_0,
   /* WAVE_LOW_0   -> */ WAVE_START,
   /* WAVE_PENDING (should not happen) -> */ WAVE_PENDING};

// For each state of the wave, signal pin is HIGH or LOW   
const bool DCCWaveform::signalTransform[]={
   /* WAVE_START   -> */ HIGH,
   /* WAVE_MID_1   -> */ LOW,
   /* WAVE_HIGH_0  -> */ HIGH,
   /* WAVE_MID_0   -> */ LOW,
   /* WAVE_LOW_0   -> */ LOW,
   /* WAVE_PENDING (should not happen) -> */ LOW};
        
#pragma GCC push_options
#pragma GCC optimize ("-O3")
void DCCWaveform::interrupt2() {
  // calculate the next bit to be sent:
  // set state WAVE_MID_1  for a 1=bit
  //        or WAVE_HIGH_0 for a 0 bit.

  if (remainingPreambles > 0 ) {
    state=WAVE_MID_1;  // switch state to trigger LOW on next interrupt
    remainingPreambles--;
    // Update free memory diagnostic as we don't have anything else to do this time.
    // Allow for checkAck and its called functions using 22 bytes more.
    updateMinimumFreeMemory(22); 
    return;
  }

  // Wave has gone HIGH but what happens next depends on the bit to be transmitted
  // beware OF 9-BIT MASK  generating a zero to start each byte
  state=(transmitPacket[bytes_sent] & bitMask[bits_sent])? WAVE_MID_1 : WAVE_HIGH_0; 
  bits_sent++;

  // If this is the last bit of a byte, prepare for the next byte

  if (bits_sent == 9) { // zero followed by 8 bits of a byte
    //end of Byte
    bits_sent = 0;
    bytes_sent++;
    // if this is the last byte, prepere for next packet
    if (bytes_sent >= transmitLength) {
      // end of transmission buffer... repeat or switch to next message
      bytes_sent = 0;
      remainingPreambles = requiredPreambles;

      if (transmitRepeats > 0) {
        transmitRepeats--;
      }
      else if (packetPending) {
        // Copy pending packet to transmit packet
        // a fixed length memcpy is faster than a variable length loop for these small lengths
        // for (int b = 0; b < pendingLength; b++) transmitPacket[b] = pendingPacket[b];
        memcpy( transmitPacket, pendingPacket, sizeof(pendingPacket));
        
        transmitLength = pendingLength;
        transmitRepeats = pendingRepeats;
        packetPending = false;
        sentResetsSincePacket=0;
      }
      else {
        // Fortunately reset and idle packets are the same length
        memcpy( transmitPacket, isMainTrack ? idlePacket : resetPacket, sizeof(idlePacket));
        transmitLength = sizeof(idlePacket);
        transmitRepeats = 0;
        if (sentResetsSincePacket<250) sentResetsSincePacket++;
      }
    }
  }  
}
#pragma GCC pop_options


// Wait until there is no packet pending, then make this pending
void DCCWaveform::schedulePacket(const byte buffer[], byte byteCount, byte repeats) {
  if (byteCount > MAX_PACKET_SIZE) return; // allow for chksum
  while (packetPending);

  byte checksum = 0;
  for (byte b = 0; b < byteCount; b++) {
    checksum ^= buffer[b];
    pendingPacket[b] = buffer[b];
  }
  // buffer is MAX_PACKET_SIZE but pendingPacket is one bigger
  pendingPacket[byteCount] = checksum;
  pendingLength = byteCount + 1;
  pendingRepeats = repeats;
  packetPending = true;
  sentResetsSincePacket=0;
}

// Operations applicable to PROG track ONLY.
// (yes I know I could have subclassed the main track but...) 

void DCCWaveform::setAckBaseline() {
      if (isMainTrack) return;
      int baseline=motorDriver->getCurrentRaw();
      ackThreshold= baseline + motorDriver->mA2raw(ackLimitmA);
      if (Diag::ACK) DIAG(F("ACK baseline=%d/%dmA Threshold=%d/%dmA Duration between %dus and %dus"),
			  baseline,motorDriver->raw2mA(baseline),
			  ackThreshold,motorDriver->raw2mA(ackThreshold),
                          minAckPulseDuration, maxAckPulseDuration);
}

void DCCWaveform::setAckPending() {
      if (isMainTrack) return; 
      ackMaxCurrent=0;
      ackPulseStart=0;
      ackPulseDuration=0;
      ackDetected=false;
      ackCheckStart=millis();
      numAckSamples=0;
      numAckGaps=0;
      ackPending=true;  // interrupt routines will now take note
}

byte DCCWaveform::getAck() {
      if (ackPending) return (2);  // still waiting
      if (Diag::ACK) DIAG(F("%S after %dmS max=%d/%dmA pulse=%duS samples=%d gaps=%d"),ackDetected?F("ACK"):F("NO-ACK"), ackCheckDuration,
			  ackMaxCurrent,motorDriver->raw2mA(ackMaxCurrent), ackPulseDuration, numAckSamples, numAckGaps);
      if (ackDetected) return (1); // Yes we had an ack
      return(0);  // pending set off but not detected means no ACK.   
}

#pragma GCC push_options
#pragma GCC optimize ("-O3")
void DCCWaveform::checkAck() {
    // This function operates in interrupt() time so must be fast and can't DIAG 
    if (sentResetsSincePacket > 6) {  //ACK timeout
        ackCheckDuration=millis()-ackCheckStart;
        ackPending = false;
        return; 
    }
      
    int current=motorDriver->getCurrentRaw();
    numAckSamples++;
    if (current > ackMaxCurrent) ackMaxCurrent=current;
    // An ACK is a pulse lasting between minAckPulseDuration and maxAckPulseDuration uSecs (refer @haba)
        
    if (current>ackThreshold) {
       if (trailingEdgeCounter > 0) {
	 numAckGaps++;
	 trailingEdgeCounter = 0;
       }
       if (ackPulseStart==0) ackPulseStart=micros();    // leading edge of pulse detected
       return;
    }
    
    // not in pulse
    if (ackPulseStart==0) return; // keep waiting for leading edge 
    
    // if we reach to this point, we have
    // detected trailing edge of pulse
    if (trailingEdgeCounter == 0) {
      ackPulseDuration=micros()-ackPulseStart;
    }

    // but we do not trust it yet and return (which will force another
    // measurement) and first the third time around with low current
    // the ack detection will be finalized. 
    if (trailingEdgeCounter < 2) {
      trailingEdgeCounter++;
      return;
    }
    trailingEdgeCounter = 0;

    if (ackPulseDuration>=minAckPulseDuration && ackPulseDuration<=maxAckPulseDuration) {
        ackCheckDuration=millis()-ackCheckStart;
        ackDetected=true;
        ackPending=false;
        transmitRepeats=0;  // shortcut remaining repeat packets 
        return;  // we have a genuine ACK result
    }      
    ackPulseStart=0;  // We have detected a too-short or too-long pulse so ignore and wait for next leading edge 
}
#pragma GCC pop_options<|MERGE_RESOLUTION|>--- conflicted
+++ resolved
@@ -114,11 +114,7 @@
   powerMode = mode;
   bool ison = (mode == POWERMODE::ON);
   motorDriver->setPower( ison);
-<<<<<<< HEAD
-  sentResetsSincePacket=0;
-=======
   sentResetsSincePacket=0; 
->>>>>>> 4121a5f4
 }
 
 
