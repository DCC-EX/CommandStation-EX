--- conflicted
+++ resolved
@@ -114,12 +114,7 @@
     uint8_t speedCode = (speed & 0x7F) + p[3]==0 ? 0 : 128;
 
     if(mainTrack->setThrottle(p[1], speedCode, throttleResponse) == ERR_OK)
-<<<<<<< HEAD
-      // TODO(davidcutting42@gmail.com): move back to throttleResponse struct items instead of p[]
-      CommManager::send(stream, F("<T %d %d %d>"),p[0], p[2],p[3]);
-=======
-      CommManager::send(stream, F("<T %d %d %d>"), p[1], p[2], p[3]);
->>>>>>> cdea0ef2
+    CommManager::send(stream, F("<T %d %d %d>"), p[1], p[2], p[3]);
     
     break;
   }
