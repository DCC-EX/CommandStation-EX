/*
 *  © 2023 Neil McKechnie
 *  © 2022-2023 Paul M. Antoine
 *  © 2021 Mike S
 *  © 2021, 2023 Harald Barth
 *  © 2021 Fred Decker
 *  © 2021 Chris Harlow
 *  © 2021 David Cutting
 *  All rights reserved.
 *  
 *  This file is part of Asbelos DCC API
 *
 *  This is free software: you can redistribute it and/or modify
 *  it under the terms of the GNU General Public License as published by
 *  the Free Software Foundation, either version 3 of the License, or
 *  (at your option) any later version.
 *
 *  It is distributed in the hope that it will be useful,
 *  but WITHOUT ANY WARRANTY; without even the implied warranty of
 *  MERCHANTABILITY or FITNESS FOR A PARTICULAR PURPOSE.  See the
 *  GNU General Public License for more details.
 *
 *  You should have received a copy of the GNU General Public License
 *  along with CommandStation.  If not, see <https://www.gnu.org/licenses/>.
 */

// ATTENTION: this file only compiles on a STM32 based boards
// Please refer to DCCTimer.h for general comments about how this class works
// This is to avoid repetition and duplication.
#ifdef ARDUINO_ARCH_STM32

#include "DCCTimer.h"
#ifdef DEBUG_ADC
#include "TrackManager.h"
#endif
#include "DIAG.h"

#if defined(ARDUINO_NUCLEO_F401RE) || defined(ARDUINO_NUCLEO_F411RE)
// Nucleo-64 boards don't have additional serial ports defined by default
HardwareSerial Serial1(PB7, PA15);  // Rx=PB7, Tx=PA15 -- CN7 pins 17 and 21 - F411RE
// Serial2 is defined to use USART2 by default, but is in fact used as the diag console
// via the debugger on the Nucleo-64. It is therefore unavailable for other DCC-EX uses like WiFi, DFPlayer, etc.
// Let's define Serial6 as an additional serial port (the only other option for the Nucleo-64s)
HardwareSerial Serial6(PA12, PA11);  // Rx=PA12, Tx=PA11 -- CN10 pins 12 and 14 - F411RE
#elif defined(ARDUINO_NUCLEO_F446RE)
// Nucleo-64 boards don't have additional serial ports defined by default
// On the F446RE, Serial1 isn't really useable as it's Rx/Tx pair sit on already used D2/D10 pins
// HardwareSerial Serial1(PA10, PB6);  // Rx=PA10 (D2), Tx=PB6 (D10) -- CN10 pins 17 and 9 - F446RE 
// Serial2 is defined to use USART2 by default, but is in fact used as the diag console
// via the debugger on the Nucleo-64. It is therefore unavailable for other DCC-EX uses like WiFi, DFPlayer, etc.
// On the F446RE, Serial3 and Serial5 are easy to use:
HardwareSerial Serial3(PC11, PC10);  // Rx=PC11, Tx=PC10 -- USART3 - F446RE
HardwareSerial Serial5(PD2, PC12);  // Rx=PD2, Tx=PC12 -- UART5 - F446RE
// On the F446RE, Serial4 and Serial6 also use pins we can't readily map while using the Arduino pins
#elif defined(ARDUINO_NUCLEO_F412ZG) || defined(ARDUINO_NUCLEO_F413ZH) || defined(ARDUINO_NUCLEO_F446ZE) || \
      defined(ARDUINO_NUCLEO_F429ZI) || defined(ARDUINO_NUCLEO_F439ZI)
// Nucleo-144 boards don't have Serial1 defined by default
HardwareSerial Serial6(PG9, PG14);  // Rx=PG9, Tx=PG14 -- USART6
<<<<<<< HEAD
HardwareSerial Serial5(PE7, PE8);  // Rx=PE7, Tx=PE8 -- USART5
=======
HardwareSerial Serial5(PD2, PC12);  // Rx=PD2, Tx=PC12 -- UART5
#if !defined(ARDUINO_NUCLEO_F412ZG)
  HardwareSerial Serial2(PD6, PD5);  // Rx=PD6, Tx=PD5 -- UART5
#endif  
>>>>>>> 08f0a2b3
// Serial3 is defined to use USART3 by default, but is in fact used as the diag console
// via the debugger on the Nucleo-144. It is therefore unavailable for other DCC-EX uses like WiFi, DFPlayer, etc.
#else
#error STM32 board selected is not yet explicitly supported - so Serial1 peripheral is not defined
#endif

///////////////////////////////////////////////////////////////////////////////////////////////
// Experimental code for High Accuracy (HA) DCC Signal mode
// Warning - use of TIM2 and TIM3 can affect the use of analogWrite() function on certain pins,
// which is used by the DC motor types.
///////////////////////////////////////////////////////////////////////////////////////////////

// INTERRUPT_CALLBACK interruptHandler=0;
// // Let's use STM32's timer #2 which supports hardware pulse generation on pin D13.
// // Also, timer #3 will do hardware pulses on pin D12. This gives
// // accurate timing, independent of the latency of interrupt handling.
// // We only need to interrupt on one of these (TIM2), the other will just generate
// // pulses.
// HardwareTimer timer(TIM2);
// HardwareTimer timerAux(TIM3);
// static bool tim2ModeHA = false;
// static bool tim3ModeHA = false;

// // Timer IRQ handler
// void Timer_Handler() {
//   interruptHandler();
// }

// void DCCTimer::begin(INTERRUPT_CALLBACK callback) {
//   interruptHandler=callback;
//   noInterrupts();

//   // adc_set_sample_rate(ADC_SAMPLETIME_480CYCLES);
//   timer.pause();
//   timerAux.pause();
//   timer.setPrescaleFactor(1);
//   timer.setOverflow(DCC_SIGNAL_TIME, MICROSEC_FORMAT);
//   timer.attachInterrupt(Timer_Handler);
//   timer.refresh();
//   timerAux.setPrescaleFactor(1);
//   timerAux.setOverflow(DCC_SIGNAL_TIME, MICROSEC_FORMAT);
//   timerAux.refresh();
  
//   timer.resume();
//   timerAux.resume();

//   interrupts();
// }

// bool DCCTimer::isPWMPin(byte pin) {
//   // Timer 2 Channel 1 controls pin D13, and Timer3 Channel 1 controls D12.
//   //  Enable the appropriate timer channel.
//   switch (pin) {
//     case 12:
//       return true;
//     case 13:
//       return true;
//     default:
//       return false;
//   }
// }

// void DCCTimer::setPWM(byte pin, bool high) {
//   // Set the timer so that, at the next counter overflow, the requested
//   // pin state is activated automatically before the interrupt code runs.
//   // TIM2 is timer, TIM3 is timerAux.
//   switch (pin) {
//     case 12:
//       if (!tim3ModeHA) {
//         timerAux.setMode(1, TIMER_OUTPUT_COMPARE_INACTIVE, D12);
//         tim3ModeHA = true;
//       }
//       if (high) 
//         TIM3->CCMR1 = (TIM3->CCMR1 & ~TIM_CCMR1_OC1M_Msk) | TIM_CCMR1_OC1M_0;
//       else
//         TIM3->CCMR1 = (TIM3->CCMR1 & ~TIM_CCMR1_OC1M_Msk) | TIM_CCMR1_OC1M_1;
//       break;
//     case 13:
//       if (!tim2ModeHA) {
//         timer.setMode(1, TIMER_OUTPUT_COMPARE_INACTIVE, D13);
//         tim2ModeHA = true;
//       }
//       if (high) 
//         TIM2->CCMR1 = (TIM2->CCMR1 & ~TIM_CCMR1_OC1M_Msk) | TIM_CCMR1_OC1M_0;
//       else
//         TIM2->CCMR1 = (TIM2->CCMR1 & ~TIM_CCMR1_OC1M_Msk) | TIM_CCMR1_OC1M_1;
//       break;
//   }   
// }

// void DCCTimer::clearPWM() {
//   timer.setMode(1, TIMER_OUTPUT_COMPARE_INACTIVE, NC);
//   tim2ModeHA = false;
//   timerAux.setMode(1, TIMER_OUTPUT_COMPARE_INACTIVE, NC);  
//   tim3ModeHA = false;
// }
///////////////////////////////////////////////////////////////////////////////////////////////

INTERRUPT_CALLBACK interruptHandler=0;

// On STM32F4xx models that have them, Timers 6 and 7 have no PWM output capability,
// so are good choices for general timer duties - they are used for tone and servo
// in stm32duino so we shall usurp those as DCC-EX doesn't use tone or servo libs.
// NB: the F401, F410 and F411 do **not** have Timer 6 or 7, so we use Timer 11
#ifndef DCC_EX_TIMER
#if defined(TIM6)
#define DCC_EX_TIMER TIM6
#elif defined(TIM7)
#define DCC_EX_TIMER TIM7
#elif defined(TIM11)
#define DCC_EX_TIMER TIM11
#else
#warning This STM32F4XX variant does not have Timers 6,7 or 11!!
#endif
#endif // ifndef DCC_EX_TIMER

HardwareTimer dcctimer(DCC_EX_TIMER);
void DCCTimer_Handler() __attribute__((interrupt));

// Timer IRQ handler
void DCCTimer_Handler() {
  interruptHandler();
}

void DCCTimer::begin(INTERRUPT_CALLBACK callback) {
  interruptHandler=callback;
  noInterrupts();

  dcctimer.pause();
  dcctimer.setPrescaleFactor(1);
//  timer.setOverflow(CLOCK_CYCLES * 2);
  dcctimer.setOverflow(DCC_SIGNAL_TIME, MICROSEC_FORMAT);
  // dcctimer.attachInterrupt(Timer11_Handler);
  dcctimer.attachInterrupt(DCCTimer_Handler);
  dcctimer.setInterruptPriority(0, 0); // Set highest preemptive priority!
  dcctimer.refresh();
  dcctimer.resume();

  interrupts();
}

bool DCCTimer::isPWMPin(byte pin) {
  //TODO: STM32 whilst this call to digitalPinHasPWM will reveal which pins can do PWM,
  //      there's no support yet for High Accuracy, so for now return false
  //  return digitalPinHasPWM(pin);
  (void) pin;
  return false;
}

void DCCTimer::setPWM(byte pin, bool high) {
    // TODO: High Accuracy mode is not supported as yet, and may never need to be
    (void) pin;
    (void) high;
}

void DCCTimer::clearPWM() {
  return;
}

void   DCCTimer::getSimulatedMacAddress(byte mac[6]) {
  volatile uint32_t *serno1 = (volatile uint32_t *)UID_BASE;
  volatile uint32_t *serno2 = (volatile uint32_t *)UID_BASE+4;
  // volatile uint32_t *serno3 = (volatile uint32_t *)UID_BASE+8;

  volatile uint32_t m1 = *serno1;
  volatile uint32_t m2 = *serno2;
  mac[0] = m1 >> 8;
  mac[1] = m1 >> 0;
  mac[2] = m2 >> 24;
  mac[3] = m2 >> 16;
  mac[4] = m2 >> 8;
  mac[5] = m2 >> 0;
}

volatile int DCCTimer::minimum_free_memory=__INT_MAX__;

// Return low memory value... 
int DCCTimer::getMinimumFreeMemory() {
  noInterrupts(); // Disable interrupts to get volatile value 
  int retval = freeMemory();
  interrupts();
  return retval;
}

extern "C" char* sbrk(int incr);

int DCCTimer::freeMemory() {
  char top;
  return (int)(&top - reinterpret_cast<char *>(sbrk(0)));
}

void DCCTimer::reset() {
   __disable_irq();
    NVIC_SystemReset();
    while(true) {};
}

// TODO: rationalise the size of these... could really use sparse arrays etc.
static HardwareTimer * pin_timer[100] = {0};
static uint32_t channel_frequency[100] = {0};
static uint32_t pin_channel[100] = {0};

// Using the HardwareTimer library API included in stm32duino core to handle PWM duties
// TODO: in order to use the HA code above which Neil kindly wrote, we may have to do something more
// sophisticated about detecting any clash between the timer we'd like to use for PWM and the ones
// currently used for HA so they don't interfere with one another. For now we'll just make PWM
// work well... then work backwards to integrate with HA mode if we can.
void DCCTimer::DCCEXanalogWriteFrequency(uint8_t pin, uint32_t frequency)
{
  if (pin_timer[pin] == NULL) {
    // Automatically retrieve TIM instance and channel associated to pin
    // This is used to be compatible with all STM32 series automatically.
    TIM_TypeDef *Instance = (TIM_TypeDef *)pinmap_peripheral(digitalPinToPinName(pin), PinMap_PWM);
    if (Instance == NULL) {
      // We shouldn't get here (famous last words) as it ought to have been caught by brakeCanPWM()!
      DIAG(F("DCCEXanalogWriteFrequency::Pin %d has no PWM function!"), pin);
      return;
    }
    pin_channel[pin] = STM_PIN_CHANNEL(pinmap_function(digitalPinToPinName(pin), PinMap_PWM));

    // Instantiate HardwareTimer object. Thanks to 'new' instantiation,
    // HardwareTimer is not destructed when setup function is finished.
    pin_timer[pin] = new HardwareTimer(Instance);
    // Configure and start PWM
    // MyTim->setPWM(channel, pin, 5, 10, NULL, NULL); // No callback required, we can simplify the function call
    if (pin_timer[pin] != NULL)
    {
      pin_timer[pin]->setPWM(pin_channel[pin], pin, frequency, 0); // set frequency in Hertz, 0% dutycycle
      DIAG(F("DCCEXanalogWriteFrequency::Pin %d on Timer %d, frequency %d"), pin, pin_channel[pin], frequency);
    }
    else
      DIAG(F("DCCEXanalogWriteFrequency::failed to allocate HardwareTimer instance!"));
  }
  else
  {
    // Frequency change request
    if (frequency != channel_frequency[pin])
    {
      pinmap_pinout(digitalPinToPinName(pin), PinMap_TIM); // ensure the pin has been configured!
      pin_timer[pin]->setOverflow(frequency, HERTZ_FORMAT); // Just change the frequency if it's already running!
      DIAG(F("DCCEXanalogWriteFrequency::setting frequency to %d"), frequency);
    }
  }
  channel_frequency[pin] = frequency;
  return;
}

void DCCTimer::DCCEXanalogWrite(uint8_t pin, int value) {
    // Calculate percentage duty cycle from value given
    uint32_t duty_cycle = (value * 100 / 256) + 1;
    if (pin_timer[pin] != NULL) {
      // if (duty_cycle == 100)
      // {
      //   pin_timer[pin]->pauseChannel(pin_channel[pin]);
      //   DIAG(F("DCCEXanalogWrite::Pausing timer channel on pin %d"), pin);
      // }
      // else
      // {
        pinmap_pinout(digitalPinToPinName(pin), PinMap_TIM); // ensure the pin has been configured!
        // pin_timer[pin]->resumeChannel(pin_channel[pin]);
        pin_timer[pin]->setCaptureCompare(pin_channel[pin], duty_cycle, PERCENT_COMPARE_FORMAT); // DCC_EX_PWM_FREQ Hertz, duty_cycle% dutycycle
        DIAG(F("DCCEXanalogWrite::Pin %d, value %d, duty cycle %d"), pin, value, duty_cycle);
      // }
    }
    else
      DIAG(F("DCCEXanalogWrite::Pin %d is not configured for PWM!"), pin);
}


// Now we can handle more ADCs, maybe this works!
#define NUM_ADC_INPUTS NUM_ANALOG_INPUTS

uint32_t ADCee::usedpins = 0;         // Max of 32 ADC input channels!
uint8_t ADCee::highestPin = 0;        // Highest pin to scan
int * ADCee::analogvals = NULL;       // Array of analog values last captured
uint32_t * analogchans = NULL;        // Array of channel numbers to be scanned
// bool adc1configured = false;
ADC_TypeDef * * adcchans = NULL;      // Array to capture which ADC is each input channel on

int16_t ADCee::ADCmax()
{
    return 4095;
}

int ADCee::init(uint8_t pin) {

  int value = 0;
  PinName stmpin = analogInputToPinName(pin);
  if (stmpin == NC) // do not continue if this is not an analog pin at all
    return -1024;   // some silly value as error

  uint32_t stmgpio = STM_PORT(stmpin); // converts to the GPIO port (16-bits per port group on STM32)
  uint32_t adcchan =  STM_PIN_CHANNEL(pinmap_function(stmpin, PinMap_ADC)); // find ADC input channel
  ADC_TypeDef *adc = (ADC_TypeDef *)pinmap_find_peripheral(stmpin, PinMap_ADC); // find which ADC this pin is on ADC1/2/3 etc.
  int adcnum = 1;
  if (adc == ADC1)
    DIAG(F("ADCee::init(): found pin %d on ADC1"), pin);
// Checking for ADC2 and ADC3 being defined helps cater for more variants later
#if defined(ADC2)
  else if (adc == ADC2)
  {
    DIAG(F("ADCee::init(): found pin %d on ADC2"), pin);
    adcnum = 2;
  }
#endif
#if defined(ADC3)
  else if (adc == ADC3)
  {
    DIAG(F("ADCee::init(): found pin %d on ADC3"), pin);
    adcnum = 3;
  }
#endif
  else DIAG(F("ADCee::init(): found pin %d on unknown ADC!"), pin);

    // Port config - find which port we're on and power it up
    GPIO_TypeDef *gpioBase;

    switch (stmgpio)
    {
    case 0x00:
        RCC->AHB1ENR |= RCC_AHB1ENR_GPIOAEN; //Power up PORTA
        gpioBase = GPIOA;
        break;
    case 0x01:
        RCC->AHB1ENR |= RCC_AHB1ENR_GPIOBEN; //Power up PORTB
        gpioBase = GPIOB;
        break;
    case 0x02:
        RCC->AHB1ENR |= RCC_AHB1ENR_GPIOCEN; //Power up PORTC
        gpioBase = GPIOC;
        break;
    case 0x03:
        RCC->AHB1ENR |= RCC_AHB1ENR_GPIODEN; //Power up PORTD
        gpioBase = GPIOD;
        break;
    case 0x04:
        RCC->AHB1ENR |= RCC_AHB1ENR_GPIOEEN; //Power up PORTE
        gpioBase = GPIOE;
        break;
#if defined(GPIOF)
    case 0x05:
        RCC->AHB1ENR |= RCC_AHB1ENR_GPIOFEN; //Power up PORTF
        gpioBase = GPIOF;
        break;
#endif
    default:
      return -1023; // some silly value as error
  }

  // Set pin mux mode to analog input, the 32 bit port mode register has 2 bits per pin
  gpioBase->MODER |= (0b011 << (STM_PIN(stmpin) << 1)); // Set pin mux to analog mode (binary 11)

  // Set the sampling rate for that analog input
  // This is F411x specific! Different on for example F334
  // STM32F11xC/E Reference manual
  // 11.12.4 ADC sample time register 1 (ADC_SMPR1) (channels 10 to 18)
  // 11.12.5 ADC sample time register 2 (ADC_SMPR2) (channels 0 to 9)
  if (adcchan > 18)
    return -1022; // silly value as error
  if (adcchan < 10)
    adc->SMPR2 |= (0b111 << (adcchan * 3)); // Channel sampling rate 480 cycles
  else
    adc->SMPR1 |= (0b111 << ((adcchan - 10) * 3)); // Channel sampling rate 480 cycles

  // Read the inital ADC value for this analog input
  adc->SQR3 = adcchan;           // 1st conversion in regular sequence
  adc->CR2 |= ADC_CR2_SWSTART;   //(1 << 30);                     // Start 1st conversion SWSTART
  while(!(adc->SR & (1 << 1)));  // Wait until conversion is complete
  value = adc->DR;               // Read value from register

  uint8_t id = pin - PNUM_ANALOG_BASE;
  // if (id > 15) { // today we have not enough bits in the mask to support more
  //   return -1021;
  // }

  if (analogvals == NULL) {  // allocate analogvals, analogchans and adcchans if this is the first invocation of init
    analogvals = (int *)calloc(NUM_ADC_INPUTS+1, sizeof(int));
    analogchans = (uint32_t *)calloc(NUM_ADC_INPUTS+1, sizeof(uint32_t));
    adcchans = (ADC_TypeDef **)calloc(NUM_ADC_INPUTS+1, sizeof(ADC_TypeDef));
  }
  analogvals[id] = value;     // Store sampled value
  analogchans[id] = adcchan;  // Keep track of which ADC channel is used for reading this pin
  adcchans[id] = adc;         // Keep track of which ADC this channel is on
  usedpins |= (1 << id);                // This pin is now ready
  if (id > highestPin) highestPin = id; // Store our highest pin in use

  DIAG(F("ADCee::init(): value=%d, ADC%d: channel=%d, id=%d"), value, adcnum, adcchan, id);

  return value;
}

/*
 * Read function ADCee::read(pin) to get value instead of analogRead(pin)
 */
int ADCee::read(uint8_t pin, bool fromISR) {
  uint8_t id = pin - PNUM_ANALOG_BASE;
  // Was this pin initialised yet?
  if ((usedpins & (1<<id) ) == 0)
    return -1023;
  // We do not need to check (analogvals == NULL)
  // because usedpins would still be 0 in that case
  return analogvals[id];
}

/*
 * Scan function that is called from interrupt
 */
#pragma GCC push_options
#pragma GCC optimize ("-O3")
void ADCee::scan() {
  static uint8_t id = 0;     // id and mask are the same thing but it is faster to
  static uint16_t mask = 1;  // increment and shift instead to calculate mask from id
  static bool waiting = false;
  static ADC_TypeDef *adc;

  adc = adcchans[id];
  if (waiting)
  {
    // look if we have a result
    if (!(adc->SR & (1 << 1)))
      return; // no result, continue to wait
    // found value
    analogvals[id] = adc->DR;
    // advance at least one track
#ifdef DEBUG_ADC
    if (id == 1) TrackManager::track[1]->setBrake(0);
#endif
    waiting = false;
    id++;
    mask = mask << 1;
    if (id > highestPin) { // the 1 has been shifted out
      id = 0;
      mask = 1;
    }
  }
  if (!waiting) {
    if (usedpins == 0) // otherwise we would loop forever
      return;
    // look for a valid track to sample or until we are around
    while (true) {
      if (mask  & usedpins) {
        // start new ADC aquire on id
        adc = adcchans[id];
        adc->SQR3 = analogchans[id]; // 1st conversion in regular sequence
        adc->CR2 |= (1 << 30);       // Start 1st conversion SWSTART
#ifdef DEBUG_ADC
	if (id == 1) TrackManager::track[1]->setBrake(1);
#endif
	waiting = true;
	return;
      }
      id++;
      mask = mask << 1;
      if (id > highestPin) {
      	id = 0;
      	mask = 1;
      }
    }
  }
}
#pragma GCC pop_options

void ADCee::begin() {
  noInterrupts();
  //ADC1 config sequence
  RCC->APB2ENR |= RCC_APB2ENR_ADC1EN; // Enable ADC1 clock
  // Set ADC prescaler - DIV8 ~ 40ms, DIV6 ~ 30ms, DIV4 ~ 20ms, DIV2 ~ 11ms
  ADC->CCR = (0 << 16); // Set prescaler 0=DIV2, 1=DIV4, 2=DIV6, 3=DIV8
  ADC1->CR1 &= ~(1 << 8); //SCAN mode disabled (Bit8)
  ADC1->CR1 &= ~(3 << 24); //12bit resolution (Bit24,25 0b00)
  ADC1->SQR1 = (1 << 20); //Set number of conversions projected (L[3:0] 0b0001) -> 1 conversion
  // Disable the DMA controller for ADC1
  ADC1->CR2 &= ~ADC_CR2_DMA;
  ADC1->CR2 &= ~(1 << 1); //Single conversion
  ADC1->CR2 &= ~(1 << 11); //Right alignment of data bits bit12....bit0
  ADC1->SQR1 &= ~(0x3FFFFFFF); //Clear whole 1st 30bits in register
  ADC1->SQR2 &= ~(0x3FFFFFFF); //Clear whole 1st 30bits in register
  ADC1->SQR3 &= ~(0x3FFFFFFF); //Clear whole 1st 30bits in register
  ADC1->CR2 |= (1 << 0); // Switch on ADC1
  // Wait for ADC1 to become ready (calibration complete)
  while (!(ADC1->CR2 & ADC_CR2_ADON)) {
  }
#if defined(ADC2)
  // Enable the ADC2 clock
  RCC->APB2ENR |= RCC_APB2ENR_ADC2EN;

  // Initialize ADC2
  ADC2->CR1 = 0; // Disable all channels
  ADC2->CR2 = 0; // Clear CR2 register

  ADC2->CR1 &= ~(1 << 8); //SCAN mode disabled (Bit8)
  ADC2->CR1 &= ~(3 << 24); //12bit resolution (Bit24,25 0b00)
  ADC2->SQR1 = (1 << 20); //Set number of conversions projected (L[3:0] 0b0001) -> 1 conversion
  ADC2->CR2 &= ~ADC_CR2_DMA;   // Disable the DMA controller for ADC3
  ADC2->CR2 &= ~(1 << 1); //Single conversion
  ADC2->CR2 &= ~(1 << 11); //Right alignment of data bits bit12....bit0
  ADC2->SQR1 &= ~(0x3FFFFFFF); //Clear whole 1st 30bits in register
  ADC2->SQR2 &= ~(0x3FFFFFFF); //Clear whole 1st 30bits in register
  ADC2->SQR3 &= ~(0x3FFFFFFF); //Clear whole 1st 30bits in register

  // Enable the ADC
  ADC2->CR2 |= ADC_CR2_ADON;

  // Wait for ADC2 to become ready (calibration complete)
  while (!(ADC2->CR2 & ADC_CR2_ADON)) {
  }

  // Perform ADC3 calibration (optional)
  // ADC3->CR2 |= ADC_CR2_CAL;
  // while (ADC3->CR2 & ADC_CR2_CAL) {
  // }
#endif
#if defined(ADC3)
  // Enable the ADC3 clock
  RCC->APB2ENR |= RCC_APB2ENR_ADC3EN;

  // Initialize ADC3
  ADC3->CR1 = 0; // Disable all channels
  ADC3->CR2 = 0; // Clear CR2 register

  ADC3->CR1 &= ~(1 << 8); //SCAN mode disabled (Bit8)
  ADC3->CR1 &= ~(3 << 24); //12bit resolution (Bit24,25 0b00)
  ADC3->SQR1 = (1 << 20); //Set number of conversions projected (L[3:0] 0b0001) -> 1 conversion
  ADC3->CR2 &= ~ADC_CR2_DMA;   // Disable the DMA controller for ADC3
  ADC3->CR2 &= ~(1 << 1); //Single conversion
  ADC3->CR2 &= ~(1 << 11); //Right alignment of data bits bit12....bit0
  ADC3->SQR1 &= ~(0x3FFFFFFF); //Clear whole 1st 30bits in register
  ADC3->SQR2 &= ~(0x3FFFFFFF); //Clear whole 1st 30bits in register
  ADC3->SQR3 &= ~(0x3FFFFFFF); //Clear whole 1st 30bits in register

  // Enable the ADC
  ADC3->CR2 |= ADC_CR2_ADON;

  // Wait for ADC3 to become ready (calibration complete)
  while (!(ADC3->CR2 & ADC_CR2_ADON)) {
  }

  // Perform ADC3 calibration (optional)
  // ADC3->CR2 |= ADC_CR2_CAL;
  // while (ADC3->CR2 & ADC_CR2_CAL) {
  // }
#endif
  interrupts();
}
#endif<|MERGE_RESOLUTION|>--- conflicted
+++ resolved
@@ -56,14 +56,10 @@
       defined(ARDUINO_NUCLEO_F429ZI) || defined(ARDUINO_NUCLEO_F439ZI)
 // Nucleo-144 boards don't have Serial1 defined by default
 HardwareSerial Serial6(PG9, PG14);  // Rx=PG9, Tx=PG14 -- USART6
-<<<<<<< HEAD
-HardwareSerial Serial5(PE7, PE8);  // Rx=PE7, Tx=PE8 -- USART5
-=======
-HardwareSerial Serial5(PD2, PC12);  // Rx=PD2, Tx=PC12 -- UART5
-#if !defined(ARDUINO_NUCLEO_F412ZG)
-  HardwareSerial Serial2(PD6, PD5);  // Rx=PD6, Tx=PD5 -- UART5
+HardwareSerial Serial2(PD6, PD5);  // Rx=PD6, Tx=PD5 -- UART2
+#if !defined(ARDUINO_NUCLEO_F412ZG)  // F412ZG does not have UART5
+  HardwareSerial Serial5(PD2, PC12);  // Rx=PD2, Tx=PC12 -- UART5
 #endif  
->>>>>>> 08f0a2b3
 // Serial3 is defined to use USART3 by default, but is in fact used as the diag console
 // via the debugger on the Nucleo-144. It is therefore unavailable for other DCC-EX uses like WiFi, DFPlayer, etc.
 #else
