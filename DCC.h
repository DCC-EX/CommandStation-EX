/*
 *  © 2020, Chris Harlow. All rights reserved.
 *  
 *  This file is part of Asbelos DCC API
 *
 *  This is free software: you can redistribute it and/or modify
 *  it under the terms of the GNU General Public License as published by
 *  the Free Software Foundation, either version 3 of the License, or
 *  (at your option) any later version.
 *
 *  It is distributed in the hope that it will be useful,
 *  but WITHOUT ANY WARRANTY; without even the implied warranty of
 *  MERCHANTABILITY or FITNESS FOR A PARTICULAR PURPOSE.  See the
 *  GNU General Public License for more details.
 *
 *  You should have received a copy of the GNU General Public License
 *  along with CommandStation.  If not, see <https://www.gnu.org/licenses/>.
 */
#ifndef DCC_h
#define DCC_h
#include <Arduino.h>
#include "MotorDriver.h"
#include "MotorDrivers.h"
#include "FSH.h"

typedef void (*ACK_CALLBACK)(int16_t result);

enum ackOp : byte
{           // Program opcodes for the ack Manager
  BASELINE, // ensure enough resets sent before starting and obtain baseline current
  W0,
  W1,               // issue write bit (0..1) packet
  WB,               // issue write byte packet
  VB,               // Issue validate Byte packet
  V0,               // Issue validate bit=0 packet
  V1,               // issue validate bit=1 packlet
  WACK,             // wait for ack (or absence of ack)
  ITC1,             // If True Callback(1)  (if prevous WACK got an ACK)
  ITC0,             // If True callback(0);
  ITCB,             // If True callback(byte)
  ITCBV,            // If True callback(byte) - end of Verify Byte
  ITCB7,            // If True callback(byte &0x7F)
  NAKFAIL,          // if false callback(-1)
<<<<<<< HEAD
  CALLFAIL,         // callback(-1)
=======
  FAIL,             // callback(-1)
  BIV,              // Set ackManagerByte to initial value for Verify retry
>>>>>>> d7fd9e15
  STARTMERGE,       // Clear bit and byte settings ready for merge pass
  MERGE,            // Merge previous wack response with byte value and decrement bit number (use for readimng CV bytes)
  SETBIT,           // sets bit number to next prog byte
  SETCV,            // sets cv number to next prog byte
  SETBYTE,          // sets current byte to next prog byte
  SETBYTEH,         // sets current byte to word high byte
  SETBYTEL,         // sets current byte to word low byte
  STASHLOCOID,      // keeps current byte value for later
  COMBINELOCOID,    // combines current value with stashed value and returns it
  ITSKIP,           // skip to SKIPTARGET if ack true
  SKIPTARGET = 0xFF // jump to target
};

enum   CALLBACK_STATE : byte {
  AFTER_WRITE,  // Start callback sequence after something was written to the decoder  
  WAITING_100,        // Waiting for 100mS of stable power 
  WAITING_30,         // waiting to 30ms of power off gap. 
  READY,              // Ready to complete callback  
  }; 


// Allocations with memory implications..!
// Base system takes approx 900 bytes + 8 per loco. Turnouts, Sensors etc are dynamically created
#if defined(ARDUINO_AVR_UNO)
const byte MAX_LOCOS = 20;
#elif defined(ARDUINO_AVR_NANO)
const byte MAX_LOCOS = 30;
#else
const byte MAX_LOCOS = 50;
#endif

class DCC
{
public:
  static void begin(const FSH * motorShieldName, MotorDriver *mainDriver, MotorDriver *progDriver);
  static void setJoinRelayPin(byte joinRelayPin);
  static void loop();

  // Public DCC API functions
  static void setThrottle(uint16_t cab, uint8_t tSpeed, bool tDirection);
  static uint8_t getThrottleSpeed(int cab);
  static bool getThrottleDirection(int cab);
  static void writeCVByteMain(int cab, int cv, byte bValue);
  static void writeCVBitMain(int cab, int cv, byte bNum, bool bValue);
  static void setFunction(int cab, byte fByte, byte eByte);
  static void setFn(int cab, int16_t functionNumber, bool on);
  static int changeFn(int cab, int16_t functionNumber, bool pressed);
  static int  getFn(int cab, int16_t functionNumber);
  static void updateGroupflags(byte &flags, int16_t functionNumber);
  static void setAccessory(int aAdd, byte aNum, bool activate);
  static bool writeTextPacket(byte *b, int nBytes);
  static void setProgTrackSyncMain(bool on); // when true, prog track becomes driveable
  static void setProgTrackBoost(bool on);    // when true, special prog track current limit does not apply

  // ACKable progtrack calls  bitresults callback 0,0 or -1, cv returns value or -1
  static void readCV(int16_t cv, ACK_CALLBACK callback);
  static void readCVBit(int16_t cv, byte bitNum, ACK_CALLBACK callback); // -1 for error
  static void writeCVByte(int16_t cv, byte byteValue, ACK_CALLBACK callback);
  static void writeCVBit(int16_t cv, byte bitNum, bool bitValue, ACK_CALLBACK callback);
  static void verifyCVByte(int16_t cv, byte byteValue, ACK_CALLBACK callback);
  static void verifyCVBit(int16_t cv, byte bitNum, bool bitValue, ACK_CALLBACK callback);

  static void getLocoId(ACK_CALLBACK callback);
  static void setLocoId(int id,ACK_CALLBACK callback);

  // Enhanced API functions
  static void forgetLoco(int cab); // removes any speed reminders for this loco
  static void forgetAllLocos();    // removes all speed reminders
  static void displayCabList(Print *stream);

  static FSH *getMotorShieldName();
  static inline void setGlobalSpeedsteps(byte s) {
    globalSpeedsteps = s;
  };
  static inline int16_t setAckRetry(byte retry) {
    ackRetry = retry;
    ackRetryPSum = ackRetrySum;
    ackRetrySum = 0;  // reset running total
    return ackRetryPSum;
  };

private:
  struct LOCO
  {
    int loco;
    byte speedCode;
    byte groupFlags;
    unsigned long functions;
  };
  static byte joinRelay;
  static byte loopStatus;
  static void setThrottle2(uint16_t cab, uint8_t speedCode);
  static void updateLocoReminder(int loco, byte speedCode);
  static void setFunctionInternal(int cab, byte fByte, byte eByte);
  static bool issueReminder(int reg);
  static int nextLoco;
  static FSH *shieldName;
  static byte globalSpeedsteps;

  static LOCO speedTable[MAX_LOCOS];
  static byte cv1(byte opcode, int cv);
  static byte cv2(int cv);
  static int lookupSpeedTable(int locoId);
  static void issueReminders();
  static void callback(int value);

  // ACK MANAGER
  static ackOp const *ackManagerProg;
  static ackOp const *ackManagerProgStart;
  static byte ackManagerByte;
  static byte ackManagerByteVerify;
  static byte ackManagerBitNum;
  static int ackManagerCv;
  static byte ackManagerRetry;
  static byte ackRetry;
  static int16_t ackRetrySum;
  static int16_t ackRetryPSum;
  static int ackManagerWord;
  static byte ackManagerStash;
  static bool ackReceived;
  static bool ackManagerRejoin;
  static ACK_CALLBACK ackManagerCallback;
  static CALLBACK_STATE callbackState;
  static void ackManagerSetup(int cv, byte bitNumOrbyteValue, ackOp const program[], ACK_CALLBACK callback);
  static void ackManagerSetup(int wordval, ackOp const program[], ACK_CALLBACK callback);
  static void ackManagerLoop();
  static bool checkResets( uint8_t numResets);
  static const int PROG_REPEATS = 8; // repeats of programming commands (some decoders need at least 8 to be reliable)
  
  // NMRA codes #
  static const byte SET_SPEED = 0x3f;
  static const byte WRITE_BYTE_MAIN = 0xEC;
  static const byte WRITE_BIT_MAIN = 0xE8;
  static const byte WRITE_BYTE = 0x7C;
  static const byte VERIFY_BYTE = 0x74;
  static const byte BIT_MANIPULATE = 0x78;
  static const byte WRITE_BIT = 0xF0;
  static const byte VERIFY_BIT = 0xE0;
  static const byte BIT_ON = 0x08;
  static const byte BIT_OFF = 0x00;
};

#ifdef ARDUINO_AVR_MEGA // is using Mega 1280, define as Mega 2560 (pinouts and functionality are identical)
#define ARDUINO_AVR_MEGA2560
#endif

#if defined(ARDUINO_AVR_UNO)
#define ARDUINO_TYPE "UNO"
#elif defined(ARDUINO_AVR_NANO)
#define ARDUINO_TYPE "NANO"
#elif defined(ARDUINO_AVR_MEGA2560)
#define ARDUINO_TYPE "MEGA"
#elif defined(ARDUINO_ARCH_MEGAAVR)
#define ARDUINO_TYPE "MEGAAVR"
#elif defined(ARDUINO_TEENSY32)
#define ARDUINO_TYPE "TEENSY32"
#elif defined(ARDUINO_TEENSY35)
#define ARDUINO_TYPE "TEENSY35"
#elif defined(ARDUINO_TEENSY36)
#define ARDUINO_TYPE "TEENSY36"
#elif defined(ARDUINO_TEENSY40)
#define ARDUINO_TYPE "TEENSY40"
#elif defined(ARDUINO_TEENSY41)
#define ARDUINO_TYPE "TEENSY41"
#elif defined(ARDUINO_ARCH_ESP8266)
#define ARDUINO_TYPE "ESP8266"
#elif defined(ARDUINO_ARCH_ESP32)
#define ARDUINO_TYPE "ESP32"
#else
#error CANNOT COMPILE - DCC++ EX ONLY WORKS WITH AN ARDUINO UNO, NANO 328, OR ARDUINO MEGA 1280/2560
#endif


#endif<|MERGE_RESOLUTION|>--- conflicted
+++ resolved
@@ -41,12 +41,8 @@
   ITCBV,            // If True callback(byte) - end of Verify Byte
   ITCB7,            // If True callback(byte &0x7F)
   NAKFAIL,          // if false callback(-1)
-<<<<<<< HEAD
   CALLFAIL,         // callback(-1)
-=======
-  FAIL,             // callback(-1)
   BIV,              // Set ackManagerByte to initial value for Verify retry
->>>>>>> d7fd9e15
   STARTMERGE,       // Clear bit and byte settings ready for merge pass
   MERGE,            // Merge previous wack response with byte value and decrement bit number (use for readimng CV bytes)
   SETBIT,           // sets bit number to next prog byte
