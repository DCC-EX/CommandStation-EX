--- conflicted
+++ resolved
@@ -58,14 +58,14 @@
 
   // Responsibility 1: Start the usb connection for diagnostics
   // This is normally Serial but uses SerialUSB on a SAMD processor
-<<<<<<< HEAD
+//<<<<<<< Broadcast-Ash
   SerialManager::init();
-=======
+//=======
   Serial.begin(115200);
 #ifdef ESP_DEBUG
   Serial.setDebugOutput(true);
 #endif
->>>>>>> 2632d44e
+//>>>>>>> ESP32-Ash
 
   DIAG(F("License GPLv3 fsf.org (c) dcc-ex.com"));
 
