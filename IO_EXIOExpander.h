--- conflicted
+++ resolved
@@ -108,10 +108,8 @@
   }
 
   uint8_t _i2cAddress;
-<<<<<<< HEAD
   EXIODigitalPinMap _digitalPinMap;
   EXIOAnaloguePinMap _analoguePinMap;
-=======
 
   enum {
     REG_EXIOINIT = 0x00,    // Flag to initialise setup procedure
@@ -121,7 +119,6 @@
     REG_EXIODDIR = 0x04,    // Flag we're sending digital pin direction configuration
     REG_EXIODPUP = 0x05,    // Flag we're sending digital pin pullup configuration
   };
->>>>>>> 2d27cb05
 };
 
 #endif