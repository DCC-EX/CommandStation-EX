/*
 *  © 2021, Peter Cole. All rights reserved.
 *
 *  This file is part of EX-CommandStation
 *
 *  This is free software: you can redistribute it and/or modify
 *  it under the terms of the GNU General Public License as published by
 *  the Free Software Foundation, either version 3 of the License, or
 *  (at your option) any later version.
 *
 *  It is distributed in the hope that it will be useful,
 *  but WITHOUT ANY WARRANTY; without even the implied warranty of
 *  MERCHANTABILITY or FITNESS FOR A PARTICULAR PURPOSE.  See the
 *  GNU General Public License for more details.
 *
 *  You should have received a copy of the GNU General Public License
 *  along with CommandStation.  If not, see <https://www.gnu.org/licenses/>.
*/

/*
* The IO_EXIOExpander.h device driver integrates with one or more EX-IOExpander devices.
* This device driver will configure the device on startup, along with
* interacting with the device for all input/output duties.
*
* To create EX-IOExpander devices, these are defined in myHal.cpp:
* (Note the device driver is included by default)
*
* void halSetup() {
*   // EXIOExpander::create(vpin, num_vpins, i2c_address, digitalPinCount, analoguePinCount);
*   EXIOExpander::create(800, 18, 0x65, 12, 8);
* }
* 
* Note when defining the number of digital and analogue pins, there is no way to sanity check
* this from the device driver, and it is up to the user to define the correct values here.
*
* All pins available on the EX-IOExpander device must be accounted for.
* 
* Vpins are allocated to digital pins first, and then analogue pins, so digital pins will
* populate the first part of the specified vpin range, with the analogue pins populating the
* last part of the vpin range.
* Eg. for a default Nano, 800 - 811 are digital (D2 - D13), 812 to 817 are analogue (A0 - A3, A6/A7).
*/

#ifndef IO_EX_IOEXPANDER_H
#define IO_EX_IOEXPANDER_H

#include "I2CManager.h"
#include "DIAG.h"
#include "FSH.h"

/////////////////////////////////////////////////////////////////////////////////////////////////////
/*
 * IODevice subclass for EX-IOExpander.
 */
class EXIOExpander : public IODevice {
public:
  static void create(VPIN vpin, int nPins, I2CAddress i2cAddress, int numDigitalPins, int numAnaloguePins) {
    if (checkNoOverlap(vpin, nPins, i2cAddress)) new EXIOExpander(vpin, nPins, i2cAddress, numDigitalPins, numAnaloguePins);
  }

private:  
  // Constructor
  EXIOExpander(VPIN firstVpin, int nPins, I2CAddress i2cAddress, int numDigitalPins, int numAnaloguePins) {
    _firstVpin = firstVpin;
    _nPins = nPins;
    _i2cAddress = i2cAddress;
    _numDigitalPins = numDigitalPins;
    _numAnaloguePins = numAnaloguePins;
    _digitalPinBytes = (numDigitalPins+7)/8;
    _analoguePinBytes = numAnaloguePins * 2;
    _digitalInputStates=(byte*) calloc(_digitalPinBytes,1);
    _analogueInputStates=(byte*) calloc(_analoguePinBytes,1);
    addDevice(this);
  }

  void _begin() {
    // Initialise EX-IOExander device
    I2CManager.begin();
    if (I2CManager.exists(_i2cAddress)) {
      _digitalOutBuffer[0] = EXIOINIT;
      _digitalOutBuffer[1] = _numDigitalPins;
      _digitalOutBuffer[2] = _numAnaloguePins;
      // Send config, if EXIORDY returned, we're good, otherwise go offline
<<<<<<< HEAD
      I2CManager.read(_i2cAddress, _digitalInBuffer, 1, _digitalOutBuffer, 3);
      if (_digitalInBuffer[0] != EXIORDY) {
        DIAG(F("ERROR configuring EX-IOExpander device, I2C:x%x"), (int)_i2cAddress);
=======
      I2CManager.read(_i2cAddress, _commandBuffer, 1, _digitalOutBuffer, 3);
      if (_commandBuffer[0] != EXIORDY) {
        DIAG(F("ERROR configuring EX-IOExpander device, I2C:x%x"), _i2cAddress);
>>>>>>> 95945eab
        _deviceState = DEVSTATE_FAILED;
        return;
      }
      // Attempt to get version, if we don't get it, we don't care, don't go offline
      // Using digital in buffer in reverse to save RAM
      _commandBuffer[0] = EXIOVER;
      I2CManager.read(_i2cAddress, _versionBuffer, 3, _commandBuffer, 1);
      _majorVer = _versionBuffer[0];
      _minorVer = _versionBuffer[1];
      _patchVer = _versionBuffer[2];
      DIAG(F("EX-IOExpander device found, I2C:x%x, Version v%d.%d.%d"),
          (int)_i2cAddress, _versionBuffer[0], _versionBuffer[1], _versionBuffer[2]);
#ifdef DIAG_IO
      _display();
#endif
    } else {
      DIAG(F("EX-IOExpander device not found, I2C:x%x"), (int)_i2cAddress);
      _deviceState = DEVSTATE_FAILED;
    }
  }

  bool _configure(VPIN vpin, ConfigTypeEnum configType, int paramCount, int params[]) override {
    if (configType != CONFIGURE_INPUT) return false;
    if (paramCount != 1) return false;
    if (vpin >= _firstVpin + _numDigitalPins) {
      DIAG(F("EX-IOExpander ERROR: Vpin %d is an analogue pin, cannot use as a digital pin"), vpin);
      return false;
    }
    bool pullup = params[0];
    int pin = vpin - _firstVpin;
    _digitalOutBuffer[0] = EXIODPUP;
    _digitalOutBuffer[1] = pin;
    _digitalOutBuffer[2] = pullup;
    I2CManager.write(_i2cAddress, _digitalOutBuffer, 3);
    return true;
  }

  // We only use this to detect incorrect use of analogue pins
  int _configureAnalogIn(VPIN vpin) override {
    if (vpin < _firstVpin + _numDigitalPins) {
      DIAG(F("EX-IOExpander ERROR: Vpin %d is a digital pin, cannot use as an analogue pin"), vpin);
      return false;
    }
    int pin = vpin - _firstVpin;
    _analogueOutBuffer[0] = EXIOENAN;
    _analogueOutBuffer[1] = pin;
    I2CManager.write(_i2cAddress, _analogueOutBuffer, 2);
    return true;
  }

  void _loop(unsigned long currentMicros) override {
    (void)currentMicros; // remove warning
    _commandBuffer[0] = EXIORDD;
    I2CManager.read(_i2cAddress, _digitalInputStates, _digitalPinBytes, _commandBuffer, 1);
    _commandBuffer[0] = EXIORDAN;
    I2CManager.read(_i2cAddress, _analogueInputStates, _analoguePinBytes, _commandBuffer, 1);
  }

  int _readAnalogue(VPIN vpin) override {
    if (vpin < _firstVpin + _numDigitalPins) return false;
    int pin = vpin - _firstVpin - _numDigitalPins;
    uint8_t _pinLSBByte = pin * 2;
    uint8_t _pinMSBByte = _pinLSBByte + 1;
    return (_analogueInputStates[_pinMSBByte] << 8) + _analogueInputStates[_pinLSBByte];
  }

  int _read(VPIN vpin) override {
    if (vpin >= _firstVpin + _numDigitalPins) return false;
    int pin = vpin - _firstVpin;
    uint8_t pinByte = pin / 8;
    bool value = _digitalInputStates[pinByte] >> (pin - pinByte * 8);
    return value;
  }

  void _write(VPIN vpin, int value) override {
    if (vpin >= _firstVpin + _numDigitalPins) return;
    int pin = vpin - _firstVpin;
    _digitalOutBuffer[0] = EXIOWRD;
    _digitalOutBuffer[1] = pin;
    _digitalOutBuffer[2] = value;
    I2CManager.write(_i2cAddress, _digitalOutBuffer, 3);
  }

  void _display() override {
    int _firstAnalogue, _lastAnalogue;
    if (_numAnaloguePins == 0) {
      _firstAnalogue = 0;
      _lastAnalogue = 0;
    } else {
      _firstAnalogue = _firstVpin + _numDigitalPins;
      _lastAnalogue = _firstVpin + _nPins - 1;
    }
    DIAG(F("EX-IOExpander I2C:x%x v%d.%d.%d: %d Digital Vpins %d-%d, %d Analogue Vpins %d-%d %S"),
              (int)_i2cAddress, _majorVer, _minorVer, _patchVer,
              _numDigitalPins, _firstVpin, _firstVpin + _numDigitalPins - 1,
              _numAnaloguePins, _firstAnalogue, _lastAnalogue,
              _deviceState == DEVSTATE_FAILED ? F("OFFLINE") : F(""));
  }

  uint8_t _i2cAddress;
  uint8_t _numDigitalPins;
  uint8_t _numAnaloguePins;
  byte _analogueOutBuffer[2];
  byte _digitalOutBuffer[3];
  uint8_t _versionBuffer[3];
  uint8_t _majorVer = 0;
  uint8_t _minorVer = 0;
  uint8_t _patchVer = 0;
  byte* _digitalInputStates;
  byte* _analogueInputStates;
  uint8_t _digitalPinBytes = 0;
  uint8_t _analoguePinBytes = 0;
  byte _commandBuffer[1];

  enum {
    EXIOINIT = 0xE0,    // Flag to initialise setup procedure
    EXIORDY = 0xE1,     // Flag we have completed setup procedure, also for EX-IO to ACK setup
    EXIODPUP = 0xE2,    // Flag we're sending digital pin pullup configuration
    EXIOVER = 0xE3,     // Flag to get version
    EXIORDAN = 0xE4,    // Flag to read an analogue input
    EXIOWRD = 0xE5,     // Flag for digital write
    EXIORDD = 0xE6,     // Flag to read digital input
    EXIOENAN = 0xE7,    // Flag eo enable an analogue pin
  };
};

#endif<|MERGE_RESOLUTION|>--- conflicted
+++ resolved
@@ -81,15 +81,9 @@
       _digitalOutBuffer[1] = _numDigitalPins;
       _digitalOutBuffer[2] = _numAnaloguePins;
       // Send config, if EXIORDY returned, we're good, otherwise go offline
-<<<<<<< HEAD
-      I2CManager.read(_i2cAddress, _digitalInBuffer, 1, _digitalOutBuffer, 3);
-      if (_digitalInBuffer[0] != EXIORDY) {
-        DIAG(F("ERROR configuring EX-IOExpander device, I2C:x%x"), (int)_i2cAddress);
-=======
       I2CManager.read(_i2cAddress, _commandBuffer, 1, _digitalOutBuffer, 3);
       if (_commandBuffer[0] != EXIORDY) {
-        DIAG(F("ERROR configuring EX-IOExpander device, I2C:x%x"), _i2cAddress);
->>>>>>> 95945eab
+        DIAG(F("ERROR configuring EX-IOExpander device, I2C:x%x"), (int)_i2cAddress);
         _deviceState = DEVSTATE_FAILED;
         return;
       }
