--- conflicted
+++ resolved
@@ -46,14 +46,6 @@
   Print * virtualLCD=NULL;
 #endif
   // Issue the LCD as a diag first
-<<<<<<< HEAD
-  send(&USB_SERIAL,F("<* LCD%d:"),row);
-  va_start(args, input);
-  send2(&USB_SERIAL,input,args);
-  send(&USB_SERIAL,F(" *>\n"));
-
-  DisplayInterface::setRow(row);
-=======
   // Unless the same serial is asking for the virtual @ respomnse
   if (virtualLCD!=&USB_SERIAL) {
     send(&USB_SERIAL,F("<* LCD%d:"),row);
@@ -61,25 +53,24 @@
     send2(&USB_SERIAL,input,args);
     send(&USB_SERIAL,F(" *>\n"));
   }
-  
+
 #ifndef DISABLE_VDPY
-  // send to virtual LCD collector (if any) 
+  // send to virtual LCD collector (if any)
   if (virtualLCD) {
     va_start(args, input);
     send2(virtualLCD,input,args);
     CommandDistributor::commitVirtualLCDSerial();
   }
 #endif
-  DisplayInterface::setRow(row);    
->>>>>>> 8ac61b88
+  DisplayInterface::setRow(row);
   va_start(args, input);
   send2(DisplayInterface::getDisplayHandler(),input,args);
 }
 
 void StringFormatter::lcd2(uint8_t display, byte row, const FSH* input...) {
   va_list args;
-  
-   // send to virtual LCD collector (if any) 
+
+   // send to virtual LCD collector (if any)
 #ifndef DISABLE_VDPY
   Print * virtualLCD=CommandDistributor::getVirtualLCDSerial(display,row);
   if (virtualLCD) {
@@ -256,8 +247,6 @@
     if (!formatLeft) stream->print(value, DEC);
   }
 
-<<<<<<< HEAD
-=======
 // printHex prints the full 2 byte hex with leading zeros, unlike print(value,HEX)
 const char FLASH hexchars[]="0123456789ABCDEF";
 void StringFormatter::printHex(Print * stream,uint16_t value) {
@@ -268,5 +257,4 @@
     }
     result[4]='\0';
      stream->print(result);
-}
->>>>>>> 8ac61b88
+}