#ifndef RingStream_h
#define RingStream_h
/*
 *  © 2020, Chris Harlow. All rights reserved.
 *  
 *  This file is part of DCC-EX CommandStation-EX
 *
 *  This is free software: you can redistribute it and/or modify
 *  it under the terms of the GNU General Public License as published by
 *  the Free Software Foundation, either version 3 of the License, or
 *  (at your option) any later version.
 *
 *  It is distributed in the hope that it will be useful,
 *  but WITHOUT ANY WARRANTY; without even the implied warranty of
 *  MERCHANTABILITY or FITNESS FOR A PARTICULAR PURPOSE.  See the
 *  GNU General Public License for more details.
 *
 *  You should have received a copy of the GNU General Public License
 *  along with CommandStation.  If not, see <https://www.gnu.org/licenses/>.
 */

#include <Arduino.h>
  
class RingStream : public Print {

  public:
    RingStream( const uint16_t len);
  
    virtual size_t write(uint8_t b);
    using Print::write;
    inline int read() { return read(1); };
    inline int peek() { return read(0); };
    int count();
    int freeSpace();
    void mark(uint8_t b);
    bool commit();
    uint8_t peekTargetMark();
<<<<<<< HEAD
    void printBuffer(Print * streamer);
    void flush();
=======
    void info();

>>>>>>> 2632d44e
 private:
   int read(byte advance);
   int _len;
   int _pos_write;
   int _pos_read;
   bool _overflow;
   int _mark;
   int _count;
   byte * _buffer;
#if defined(ARDUINO_ARCH_ESP32)
   portMUX_TYPE _bufMux;
#endif
};

#endif<|MERGE_RESOLUTION|>--- conflicted
+++ resolved
@@ -35,13 +35,13 @@
     void mark(uint8_t b);
     bool commit();
     uint8_t peekTargetMark();
-<<<<<<< HEAD
+
     void printBuffer(Print * streamer);
     void flush();
-=======
+
     void info();
 
->>>>>>> 2632d44e
+
  private:
    int read(byte advance);
    int _len;
