/*
 *  © 2021 Neil McKechnie
 *  © 2020-2022 Chris Harlow
 *  © 2022-2023 Colin Murdoch
 *  © 2023 Harald Barth
 *  All rights reserved.
 *  
 *  This file is part of CommandStation-EX
 *
 *  This is free software: you can redistribute it and/or modify
 *  it under the terms of the GNU General Public License as published by
 *  the Free Software Foundation, either version 3 of the License, or
 *  (at your option) any later version.
 *
 *  It is distributed in the hope that it will be useful,
 *  but WITHOUT ANY WARRANTY; without even the implied warranty of
 *  MERCHANTABILITY or FITNESS FOR A PARTICULAR PURPOSE.  See the
 *  GNU General Public License for more details.
 *
 *  You should have received a copy of the GNU General Public License
 *  along with CommandStation.  If not, see <https://www.gnu.org/licenses/>.
 */
#ifndef EXRAIL2_H
#define EXRAIL2_H
#include "FSH.h"
#include "IODevice.h"
#include "Turnouts.h"
#include "Turntables.h"
   
// The following are the operation codes (or instructions) for a kind of virtual machine.
// Each instruction is normally 3 bytes long with an operation code followed by a parameter.
// In cases where more than one parameter is required, the first parameter is followed by one  
// or more OPCODE_PAD instructions with the subsequent parameters. This wastes a byte but makes 
// searching easier as a parameter can never be confused with an opcode. 
// 
enum OPCODE : byte {OPCODE_THROW,OPCODE_CLOSE,
             OPCODE_FWD,OPCODE_REV,OPCODE_SPEED,OPCODE_INVERT_DIRECTION,
             OPCODE_RESERVE,OPCODE_FREE,
             OPCODE_AT,OPCODE_AFTER,
             OPCODE_AFTEROVERLOAD,OPCODE_AUTOSTART,
             OPCODE_ATGTE,OPCODE_ATLT,
             OPCODE_ATTIMEOUT1,OPCODE_ATTIMEOUT2,
             OPCODE_LATCH,OPCODE_UNLATCH,OPCODE_SET,OPCODE_RESET,
             OPCODE_ENDIF,OPCODE_ELSE,
             OPCODE_DELAY,OPCODE_DELAYMINS,OPCODE_DELAYMS,OPCODE_RANDWAIT,
             OPCODE_FON,OPCODE_FOFF,OPCODE_XFON,OPCODE_XFOFF,
             OPCODE_RED,OPCODE_GREEN,OPCODE_AMBER,OPCODE_DRIVE,
             OPCODE_SERVO,OPCODE_SIGNAL,OPCODE_TURNOUT,OPCODE_WAITFOR,
             OPCODE_PAD,OPCODE_FOLLOW,OPCODE_CALL,OPCODE_RETURN,
#ifndef DISABLE_PROG
             OPCODE_JOIN,OPCODE_UNJOIN,OPCODE_READ_LOCO1,OPCODE_READ_LOCO2,
#endif
             OPCODE_POM,
             OPCODE_START,OPCODE_SETLOCO,OPCODE_SENDLOCO,OPCODE_FORGET,
             OPCODE_PAUSE, OPCODE_RESUME,OPCODE_POWEROFF,OPCODE_POWERON,
             OPCODE_ONCLOSE, OPCODE_ONTHROW, OPCODE_SERVOTURNOUT, OPCODE_PINTURNOUT,
             OPCODE_PRINT,OPCODE_DCCACTIVATE,
             OPCODE_ONACTIVATE,OPCODE_ONDEACTIVATE,
             OPCODE_ROSTER,OPCODE_KILLALL,
             OPCODE_ROUTE,OPCODE_AUTOMATION,OPCODE_SEQUENCE,
             OPCODE_ENDTASK,OPCODE_ENDEXRAIL,
             OPCODE_SET_TRACK,
             OPCODE_ONRED,OPCODE_ONAMBER,OPCODE_ONGREEN,
             OPCODE_ONCHANGE,
             OPCODE_ONCLOCKTIME,
             OPCODE_ONTIME,
<<<<<<< HEAD
#ifndef IO_NO_HAL
             OPCODE_TTADDPOSITION,OPCODE_DCCTURNTABLE,OPCODE_EXTTTURNTABLE,
             OPCODE_ONROTATE,OPCODE_ROTATE,OPCODE_IFTTPOSITION,OPCODE_WAITFORTT,
#endif
=======
             OPCODE_ONOVERLOAD,
>>>>>>> dca023ff

             // OPcodes below this point are skip-nesting IF operations
             // placed here so that they may be skipped as a group
             // see skipIfBlock()
            IF_TYPE_OPCODES, // do not move this... 
             OPCODE_IFRED,OPCODE_IFAMBER,OPCODE_IFGREEN,
             OPCODE_IFGTE,OPCODE_IFLT,
             OPCODE_IFTIMEOUT,
             OPCODE_IF,OPCODE_IFNOT,
             OPCODE_IFRANDOM,OPCODE_IFRESERVE,
             OPCODE_IFCLOSED,OPCODE_IFTHROWN,
             OPCODE_IFRE,
             OPCODE_IFLOCO
             };

// Ensure thrunge_lcd is put last as there may be more than one display, 
// sequentially numbered from thrunge_lcd.
enum thrunger: byte {
  thrunge_print, thrunge_broadcast, thrunge_withrottle,
  thrunge_serial,thrunge_parse,
  thrunge_serial1, thrunge_serial2, thrunge_serial3,
  thrunge_serial4, thrunge_serial5, thrunge_serial6,
  thrunge_lcn, 
  thrunge_lcd,  // Must be last!!
  };


 
  // Flag bits for status of hardware and TPL
  static const byte SECTION_FLAG = 0x80;
  static const byte LATCH_FLAG   = 0x40;
  static const byte TASK_FLAG    = 0x20;
  static const byte SPARE_FLAG   = 0x10;
  static const byte SIGNAL_MASK  = 0x0C;
  static const byte SIGNAL_RED   = 0x08;
  static const byte SIGNAL_AMBER = 0x0C;
  static const byte SIGNAL_GREEN = 0x04;

  static const byte  MAX_STACK_DEPTH=4;
 
   static const short MAX_FLAGS=256;
  #define FLAGOVERFLOW(x) x>=MAX_FLAGS

class LookList {
  public: 
    LookList(int16_t size);
    void add(int16_t lookup, int16_t result);
    int16_t find(int16_t value);
  private:
     int16_t m_size;
     int16_t m_loaded;
     int16_t * m_lookupArray;
     int16_t * m_resultArray;     
};

 class RMFT2 {
   public:
    static void begin();
    static void loop();
    RMFT2(int progCounter);
    RMFT2(int route, uint16_t cab);
    ~RMFT2();
    static void readLocoCallback(int16_t cv);
    static void createNewTask(int route, uint16_t cab);
    static void turnoutEvent(int16_t id, bool closed);  
    static void activateEvent(int16_t addr, bool active);
    static void changeEvent(int16_t id, bool change);
    static void clockEvent(int16_t clocktime, bool change);
<<<<<<< HEAD
    static void rotateEvent(int16_t id, bool change);
=======
    static void powerEvent(int16_t track, bool overload);
>>>>>>> dca023ff
    static const int16_t SERVO_SIGNAL_FLAG=0x4000;
    static const int16_t ACTIVE_HIGH_SIGNAL_FLAG=0x2000;
    static const int16_t DCC_SIGNAL_FLAG=0x1000;
    static const int16_t SIGNAL_ID_MASK=0x0FFF;
 // Throttle Info Access functions built by exrail macros 
  static const byte rosterNameCount;
  static const int16_t HIGHFLASH routeIdList[];
  static const int16_t HIGHFLASH automationIdList[];
  static const int16_t HIGHFLASH rosterIdList[];
  static const FSH *  getRouteDescription(int16_t id);
  static char   getRouteType(int16_t id);
  static const FSH *  getTurnoutDescription(int16_t id);
  static const FSH *  getRosterName(int16_t id);
  static const FSH *  getRosterFunctions(int16_t id);
  static const FSH *  getTurntableDescription(int16_t id);
  static const FSH *  getTurntablePositionDescription(int16_t turntableId, uint8_t positionId);
    
private: 
    static void ComandFilter(Print * stream, byte & opcode, byte & paramCount, int16_t p[]);
    static bool parseSlash(Print * stream, byte & paramCount, int16_t p[]) ;
    static void streamFlags(Print* stream);
    static bool setFlag(VPIN id,byte onMask, byte OffMask=0);
    static bool getFlag(VPIN id,byte mask); 
    static int16_t progtrackLocoId;
    static void doSignal(int16_t id,char rag); 
    static bool isSignal(int16_t id,char rag); 
    static int16_t getSignalSlot(int16_t id);
    static void setTurnoutHiddenState(Turnout * t);
    #ifndef IO_NO_HAL
    static void setTurntableHiddenState(Turntable * tto);
    #endif
    static LookList* LookListLoader(OPCODE op1,
                      OPCODE op2=OPCODE_ENDEXRAIL,OPCODE op3=OPCODE_ENDEXRAIL);
    static void handleEvent(const FSH* reason,LookList* handlers, int16_t id);
    static uint16_t getOperand(int progCounter,byte n);
    static RMFT2 * loopTask;
    static RMFT2 * pausingTask;
    void delayMe(long millisecs);
    void driveLoco(byte speedo);
    bool readSensor(uint16_t sensorId);
    bool skipIfBlock();
    bool readLoco();
    void loop2();
    void kill(const FSH * reason=NULL,int operand=0);          
    void printMessage(uint16_t id);  // Built by RMFTMacros.h
    void printMessage2(const FSH * msg);
    void thrungeString(uint32_t strfar, thrunger mode, byte id=0);
    uint16_t getOperand(byte n); 
    
   static bool diag;
   static const  HIGHFLASH  byte RouteCode[];
   static const  HIGHFLASH  int16_t SignalDefinitions[];
   static byte flags[MAX_FLAGS];
   static LookList * sequenceLookup;
   static LookList * onThrowLookup;
   static LookList * onCloseLookup;
   static LookList * onActivateLookup;
   static LookList * onDeactivateLookup;
   static LookList * onRedLookup;
   static LookList * onAmberLookup;
   static LookList * onGreenLookup;
   static LookList * onChangeLookup;
   static LookList * onClockLookup;
<<<<<<< HEAD
#ifndef IO_NO_HAL
   static LookList * onRotateLookup;
#endif
=======
   static LookList * onOverloadLookup;
>>>>>>> dca023ff
    
  // Local variables - exist for each instance/task 
    RMFT2 *next;   // loop chain 
    int progCounter;    // Byte offset of next route opcode in ROUTES table
    unsigned long delayStart; // Used by opcodes that must be recalled before completing
    unsigned long  delayTime;
    union {
      unsigned long waitAfter; // Used by OPCODE_AFTER
      unsigned long timeoutStart; // Used by OPCODE_ATTIMEOUT
    };
    bool timeoutFlag;
    byte  taskId;
    
    uint16_t loco;
    bool forward;
    bool invert;
    byte speedo;
    int onEventStartPosition;
    byte stackDepth;
    int callStack[MAX_STACK_DEPTH];
};
#endif<|MERGE_RESOLUTION|>--- conflicted
+++ resolved
@@ -64,14 +64,11 @@
              OPCODE_ONCHANGE,
              OPCODE_ONCLOCKTIME,
              OPCODE_ONTIME,
-<<<<<<< HEAD
 #ifndef IO_NO_HAL
              OPCODE_TTADDPOSITION,OPCODE_DCCTURNTABLE,OPCODE_EXTTTURNTABLE,
              OPCODE_ONROTATE,OPCODE_ROTATE,OPCODE_IFTTPOSITION,OPCODE_WAITFORTT,
 #endif
-=======
              OPCODE_ONOVERLOAD,
->>>>>>> dca023ff
 
              // OPcodes below this point are skip-nesting IF operations
              // placed here so that they may be skipped as a group
@@ -140,11 +137,8 @@
     static void activateEvent(int16_t addr, bool active);
     static void changeEvent(int16_t id, bool change);
     static void clockEvent(int16_t clocktime, bool change);
-<<<<<<< HEAD
     static void rotateEvent(int16_t id, bool change);
-=======
     static void powerEvent(int16_t track, bool overload);
->>>>>>> dca023ff
     static const int16_t SERVO_SIGNAL_FLAG=0x4000;
     static const int16_t ACTIVE_HIGH_SIGNAL_FLAG=0x2000;
     static const int16_t DCC_SIGNAL_FLAG=0x1000;
@@ -208,13 +202,10 @@
    static LookList * onGreenLookup;
    static LookList * onChangeLookup;
    static LookList * onClockLookup;
-<<<<<<< HEAD
 #ifndef IO_NO_HAL
    static LookList * onRotateLookup;
 #endif
-=======
    static LookList * onOverloadLookup;
->>>>>>> dca023ff
     
   // Local variables - exist for each instance/task 
     RMFT2 *next;   // loop chain 
