/*
 *  © 2021 Neil McKechnie
 *  © 2021 Harald Barth
 *  All rights reserved.
 *  
 *  This file is part of DCC++EX API
 *
 *  This is free software: you can redistribute it and/or modify
 *  it under the terms of the GNU General Public License as published by
 *  the Free Software Foundation, either version 3 of the License, or
 *  (at your option) any later version.
 *
 *  It is distributed in the hope that it will be useful,
 *  but WITHOUT ANY WARRANTY; without even the implied warranty of
 *  MERCHANTABILITY or FITNESS FOR A PARTICULAR PURPOSE.  See the
 *  GNU General Public License for more details.
 *
 *  You should have received a copy of the GNU General Public License
 *  along with CommandStation.  If not, see <https://www.gnu.org/licenses/>.
 */


#include <Arduino.h>
#include "IODevice.h"
#include "DIAG.h" 
#include "FSH.h"
#include "IO_MCP23017.h"
#include "DCCTimer.h"

#if !defined(IO_NO_HAL)
  #ifdef FAST_CLOCK_I2C
    #include "IO_EXFastClock.h"  // FastClock driver
  #endif
#endif

#if defined(ARDUINO_ARCH_AVR) || defined(ARDUINO_ARCH_MEGAAVR)
#define USE_FAST_IO
#endif

// Link to halSetup function.  If not defined, the function reference will be NULL.
extern __attribute__((weak)) void halSetup();
extern __attribute__((weak)) bool exrailHalSetup();

//==================================================================================================================
// Static methods
//------------------------------------------------------------------------------------------------------------------

// Static functions

// Static method to initialise the IODevice subsystem.  

#if !defined(IO_NO_HAL)

// Create any standard device instances that may be required, such as the Arduino pins 
// and PCA9685.
void IODevice::begin() {
  // Initialise the IO subsystem defaults
  ArduinoPins::create(2, NUM_DIGITAL_PINS-2);  // Reserve pins for direct access

  // Call user's halSetup() function (if defined in the build in myHal.cpp).
  //  The contents will depend on the user's system hardware configuration.
  //  The myHal.cpp file is a standard C++ module so has access to all of the DCC++EX APIs.
  // This is done early so that the subsequent defaults will detect an overlap and not
  // create something that conflicts with the user's vpin definitions. 
  if (halSetup)
    halSetup();

  // include any HAL devices defined in exrail. 
  bool ignoreDefaults=false;
  if (exrailHalSetup)
    ignoreDefaults=exrailHalSetup();
  if (ignoreDefaults) return;
  
  // Predefine two PCA9685 modules 0x40-0x41 if no conflicts
  // Allocates 32 pins 100-131
  const bool silent=true; // no message if these conflict
  if (checkNoOverlap(100, 16, 0x40, silent)) {
    PCA9685::create(100, 16, 0x40);
  } 

  if (checkNoOverlap(116, 16, 0x41, silent)) {
    PCA9685::create(116, 16, 0x41);
<<<<<<< HEAD
  } else {
    DIAG(F("Default PCA9685 at I2C 0x41 disabled due to configured user device"));
  }

  #ifdef FAST_CLOCK_I2C
    DIAG(F("EXFastClock::create"));
    EXFastClock::create(FAST_CLOCK_I2C);
  #endif
=======
  } 
>>>>>>> 5f65fd59
  
  // Predefine two MCP23017 module 0x20/0x21 if no conflicts
  // Allocates 32 pins 164-195
  if (checkNoOverlap(164, 16, 0x20, silent)) {
    MCP23017::create(164, 16, 0x20);
  } 

  if (checkNoOverlap(180, 16, 0x21, silent)) {
    MCP23017::create(180, 16, 0x21);
  } 
}

// reset() function to reinitialise all devices
void IODevice::reset() {
  unsigned long currentMicros = micros();
  for (IODevice *dev = _firstDevice; dev != NULL; dev = dev->_nextDevice) {
    dev->_deviceState = DEVSTATE_DORMANT;
    // First ensure that _loop isn't delaying 
    dev->delayUntil(currentMicros);
    // Then invoke _begin to restart driver
    dev->_begin();
  }
}

// Overarching static loop() method for the IODevice subsystem.  Works through the
// list of installed devices and calls their individual _loop() method.
// Devices may or may not implement this, but if they do it is useful for things like animations 
// or flashing LEDs.
// The current value of micros() is passed as a parameter, so the called loop function
// doesn't need to invoke it.
void IODevice::loop() {
  unsigned long currentMicros = micros();
  
  IODevice *lastLoopDevice = _nextLoopDevice;  // So we know when to stop...
  // Loop through devices until we find one ready to be serviced.
  do {
    if (!_nextLoopDevice) _nextLoopDevice = _firstDevice;
    if (_nextLoopDevice) {
      if (_nextLoopDevice->_deviceState != DEVSTATE_FAILED 
            && ((long)(currentMicros - _nextLoopDevice->_nextEntryTime)) >= 0) {
        // Found one ready to run, so invoke its _loop method.
        _nextLoopDevice->_nextEntryTime = currentMicros;
        _nextLoopDevice->_loop(currentMicros);
        _nextLoopDevice = _nextLoopDevice->_nextDevice;
        break;
      }
      // Not this one, move to next one
      _nextLoopDevice = _nextLoopDevice->_nextDevice;
    }
  } while (_nextLoopDevice != lastLoopDevice); // Stop looking when we've done all.
  
  // Report loop time if diags enabled
#if defined(DIAG_LOOPTIMES)
  unsigned long diagMicros = micros();
  static unsigned long lastMicros = 0;
  // Measure time since HAL's loop() method started.
  unsigned long halElapsed = diagMicros - currentMicros;
  // Measure time between loop() method entries (excluding this diagnostic).
  unsigned long elapsed = diagMicros - lastMicros;
  static unsigned long maxElapsed = 0, maxHalElapsed = 0;
  static unsigned long lastOutputTime = 0;
  static unsigned long halTotal = 0, total = 0;
  static unsigned long count = 0;
  const unsigned long interval = (unsigned long)5 * 1000 * 1000; // 5 seconds in microsec

  // Ignore long loop counts while message is still outputting (~3 milliseconds)
  if (currentMicros - lastOutputTime > 3000UL) {
    if (elapsed > maxElapsed) maxElapsed = elapsed;
    if (halElapsed > maxHalElapsed) maxHalElapsed = halElapsed;
    halTotal += halElapsed;
    total += elapsed;
    count++;
  }
  if (diagMicros - lastOutputTime > interval) {
    if (lastOutputTime > 0) 
      DIAG(F("Loop Total:%lus (%lus max) HAL:%lus (%lus max)"), 
        total/count, maxElapsed, halTotal/count, maxHalElapsed);
    maxElapsed = maxHalElapsed = total = halTotal = count = 0;
    lastOutputTime = diagMicros;
  }
  // Read microsecond count after calculations, so they aren't
  // included in the overall timings.
  lastMicros = micros();
#endif
}

// Display a list of all the devices on the diagnostic stream.
void IODevice::DumpAll() {
  for (IODevice *dev = _firstDevice; dev != 0; dev = dev->_nextDevice) {
    dev->_display();
  }
}

// Determine if the specified vpin is allocated to a device.
bool IODevice::exists(VPIN vpin) {
  return findDevice(vpin) != NULL;
}

// Return the status of the device att vpin.
uint8_t IODevice::getStatus(VPIN vpin) {
  IODevice *dev = findDevice(vpin);
  if (!dev) return false;
  return dev->_deviceState;
}

// check whether the pin supports notification.  If so, then regular _read calls are not required.
bool IODevice::hasCallback(VPIN vpin) {
  IODevice *dev = findDevice(vpin);
  if (!dev) return false;
  return dev->_hasCallback;
}

// Display (to diagnostics) details of the device.
void IODevice::_display() {
  DIAG(F("Unknown device Vpins:%u-%u %S"), 
    (int)_firstVpin, (int)_firstVpin+_nPins-1, _deviceState==DEVSTATE_FAILED ? F("OFFLINE") : F(""));
}

// Find device associated with nominated Vpin and pass configuration values on to it.
//   Return false if not found.
bool IODevice::configure(VPIN vpin, ConfigTypeEnum configType, int paramCount, int params[]) {
  IODevice *dev = findDevice(vpin);
  if (dev) return dev->_configure(vpin, configType, paramCount, params);
#ifdef DIAG_IO
  DIAG(F("IODevice::configure(): VPIN %u not found!"), (int)vpin);
#endif
  return false;
}

// Read value from virtual pin.
int IODevice::read(VPIN vpin) {
  for (IODevice *dev = _firstDevice; dev != 0; dev = dev->_nextDevice) {
    if (dev->owns(vpin)) 
      return dev->_read(vpin);
  }
#ifdef DIAG_IO
  DIAG(F("IODevice::read(): VPIN %u not found!"), (int)vpin);
#endif
  return false;
}

// Read analogue value from virtual pin.
int IODevice::readAnalogue(VPIN vpin) {
  for (IODevice *dev = _firstDevice; dev != 0; dev = dev->_nextDevice) {
    if (dev->owns(vpin)) 
      return dev->_readAnalogue(vpin);
  }
#ifdef DIAG_IO
  DIAG(F("IODevice::readAnalogue(): VPIN %u not found!"), (int)vpin);
#endif
  return -1023;
}
int IODevice::configureAnalogIn(VPIN vpin) {
  for (IODevice *dev = _firstDevice; dev != 0; dev = dev->_nextDevice) {
    if (dev->owns(vpin)) 
      return dev->_configureAnalogIn(vpin);
  }
#ifdef DIAG_IO
  DIAG(F("IODevice::configureAnalogIn(): VPIN %u not found!"), (int)vpin);
#endif
  return -1023;
}

// Write value to virtual pin(s).  If multiple devices are allocated the same pin
//  then only the first one found will be used.
void IODevice::write(VPIN vpin, int value) {
  IODevice *dev = findDevice(vpin);
  if (dev) {
    dev->_write(vpin, value);
    return;
  }
#ifdef DIAG_IO
  DIAG(F("IODevice::write(): VPIN %u not found!"), (int)vpin);
#endif
}

// Write analogue value to virtual pin(s).  If multiple devices are allocated
// the same pin then only the first one found will be used.
//
// The significance of param1 and param2 may vary from device to device.
// For servo controllers, param1 is the profile of the transition and param2
// the duration, i.e. the time that the operation is to be animated over
// in deciseconds (0-3276 sec)
//
void IODevice::writeAnalogue(VPIN vpin, int value, uint8_t param1, uint16_t param2) {
  IODevice *dev = findDevice(vpin);
  if (dev) {
    dev->_writeAnalogue(vpin, value, param1, param2);
    return;
  }
#ifdef DIAG_IO
  DIAG(F("IODevice::writeAnalogue(): VPIN %u not found!"), (int)vpin);
#endif
}

// isBusy, when called for a device pin is always a digital output or analogue output,
//  returns input feedback state of the pin, i.e. whether the pin is busy performing
//  an animation or fade over a period of time.
bool IODevice::isBusy(VPIN vpin) {
  IODevice *dev = findDevice(vpin);
  if (dev) 
    return dev->_read(vpin);
  else
    return false;
}

void IODevice::setGPIOInterruptPin(int16_t pinNumber) {
  if (pinNumber >= 0)
    pinMode(pinNumber, INPUT_PULLUP);
  _gpioInterruptPin = pinNumber;
}

// Helper function to add a new device to the device chain.  If 
// slaveDevice is NULL then the device is added to the end of the chain.
// Otherwise, the chain is searched for slaveDevice and the new device linked
// in front of it (to support filter devices that share the same VPIN range
// as the devices they control).  If slaveDevice isn't found, then the
// device is linked to the end of the chain.
void IODevice::addDevice(IODevice *newDevice, IODevice *slaveDevice /* = NULL */) {
  if (slaveDevice == _firstDevice) {
    newDevice->_nextDevice = _firstDevice;
    _firstDevice = newDevice;
  } else {
    for (IODevice *dev = _firstDevice; dev != 0; dev = dev->_nextDevice) {
      if (dev->_nextDevice == slaveDevice || dev->_nextDevice == NULL) {
          // Link new device between dev and slaveDevice (or at end of chain)
        newDevice->_nextDevice = dev->_nextDevice;
        dev->_nextDevice = newDevice;
        break;
      }
    }
  }
  newDevice->_begin();
}

// Private helper function to locate a device by VPIN.  Returns NULL if not found.
//  This is performance-critical, so minimises the calculation and function calls necessary.
IODevice *IODevice::findDevice(VPIN vpin) { 
  for (IODevice *dev = _firstDevice; dev != 0; dev = dev->_nextDevice) {
    VPIN firstVpin = dev->_firstVpin;
    if (vpin >= firstVpin && vpin < firstVpin+dev->_nPins)
      return dev;
  }
  return NULL;
}

// Instance helper function for filter devices (layered over others).  Looks for 
//  a device that is further down the chain than the current device.
IODevice *IODevice::findDeviceFollowing(VPIN vpin) {
  for (IODevice *dev = _nextDevice; dev != 0; dev = dev->_nextDevice) {
    VPIN firstVpin = dev->_firstVpin;
    if (vpin >= firstVpin && vpin < firstVpin+dev->_nPins)
      return dev;
  }
  return NULL;
}

// Private helper function to check for vpin overlap. Run during setup only.
// returns true if pins DONT overlap with existing device
// TODO: Move the I2C address reservation and checks into the I2CManager code.
// That will enable non-HAL devices to reserve I2C addresses too.
// Silent is used by the default setup so that there is no message if the default 
// device has already been handled by the user setup.
bool IODevice::checkNoOverlap(VPIN firstPin, uint8_t nPins, 
      I2CAddress i2cAddress, bool silent) {
#ifdef DIAG_IO
  DIAG(F("Check no overlap %u %u %s"), firstPin,nPins,i2cAddress.toString());
#endif
  VPIN lastPin=firstPin+nPins-1;
  for (IODevice *dev = _firstDevice; dev != 0; dev = dev->_nextDevice) {
    
    if (nPins > 0 && dev->_nPins > 0) {
      // check for pin range overlaps (verbose but compiler will fix that)  
      VPIN firstDevPin=dev->_firstVpin;
      VPIN lastDevPin=firstDevPin+dev->_nPins-1;
      bool noOverlap= firstPin>lastDevPin || lastPin<firstDevPin;
      if (!noOverlap) {
          if (!silent) DIAG(F("WARNING HAL Overlap, redefinition of Vpins %u to %u ignored."),
              firstPin, lastPin);
          return false;
      } 
    }
    // Check for overlapping I2C address
    if (i2cAddress && dev->_I2CAddress==i2cAddress) {
      if (!silent) DIAG(F("WARNING HAL Overlap. i2c Addr %s ignored."),i2cAddress.toString());
      return false;
    } 
  }
  return true;  // no overlaps... OK to go on with constructor
}
  

//==================================================================================================================
// Static data
//------------------------------------------------------------------------------------------------------------------

// Chain of callback blocks (identifying registered callback functions for state changes)
IONotifyCallback *IONotifyCallback::first = 0;

// Start and end of chain of devices.
IODevice *IODevice::_firstDevice = 0;

// Reference to next device to be called on _loop() method.
IODevice *IODevice::_nextLoopDevice = 0;


//==================================================================================================================
// Instance members
//------------------------------------------------------------------------------------------------------------------

// Method to check whether the id corresponds to this device
bool IODevice::owns(VPIN id) {
  return (id >= _firstVpin && id < _firstVpin + _nPins);
}


#else // !defined(IO_NO_HAL)

// Minimal implementations of public HAL interface, to support Arduino pin I/O and nothing more.

void IODevice::begin() { DIAG(F("NO HAL CONFIGURED!")); }
bool IODevice::configure(VPIN pin, ConfigTypeEnum configType, int nParams, int p[]) {
  if (configType!=CONFIGURE_INPUT || nParams!=1 || pin >= NUM_DIGITAL_PINS) return false;
  #ifdef DIAG_IO
  DIAG(F("Arduino _configurePullup pin:%d Val:%d"), pin, p[0]);
  #endif
  pinMode(pin, p[0] ? INPUT_PULLUP : INPUT);
  return true;
}
void IODevice::write(VPIN vpin, int value) {
  if (vpin >= NUM_DIGITAL_PINS) return;
  digitalWrite(vpin, value);
  pinMode(vpin, OUTPUT);
}
void IODevice::writeAnalogue(VPIN, int, uint8_t, uint16_t) {}
bool IODevice::isBusy(VPIN) { return false; }
bool IODevice::hasCallback(VPIN) { return false; }
int IODevice::read(VPIN vpin) { 
  if (vpin >= NUM_DIGITAL_PINS) return 0;
  return !digitalRead(vpin);  // Return inverted state (5v=0, 0v=1)
}
int IODevice::readAnalogue(VPIN vpin) {
  return ADCee::read(vpin);
}
int IODevice::configureAnalogIn(VPIN vpin) {
  return ADCee::init(vpin);
}
void IODevice::loop() {}
void IODevice::DumpAll() {
  DIAG(F("NO HAL CONFIGURED!"));
}
bool IODevice::exists(VPIN vpin) { return (vpin > 2 && vpin < NUM_DIGITAL_PINS); }
void IODevice::setGPIOInterruptPin(int16_t) {}

// Chain of callback blocks (identifying registered callback functions for state changes)
// Not used in IO_NO_HAL but must be declared.
IONotifyCallback *IONotifyCallback::first = 0;

#endif // IO_NO_HAL


/////////////////////////////////////////////////////////////////////////////////////////////////////

// Constructor
ArduinoPins::ArduinoPins(VPIN firstVpin, int nPins) {
  _firstVpin = firstVpin;
  _nPins = nPins;
  int arrayLen = (_nPins+7)/8;
  _pinPullups = (uint8_t *)calloc(3, arrayLen);
  _pinModes = (&_pinPullups[0]) + arrayLen;
  _pinInUse = (&_pinPullups[0]) + 2*arrayLen;
  for (int i=0; i<arrayLen; i++) {
    _pinPullups[i] = 0xff;  // default to pullup on, for inputs
    _pinModes[i] = 0;
    _pinInUse[i] = 0;
  }
}

// Device-specific pin configuration.  Configure should be called infrequently so simplify 
// code by using the standard pinMode function.
bool ArduinoPins::_configure(VPIN vpin, ConfigTypeEnum configType, int paramCount, int params[]) {
  if (configType != CONFIGURE_INPUT) return false;
  if (paramCount != 1) return false;
  bool pullup = params[0];

  int pin = vpin;
  #ifdef DIAG_IO
  DIAG(F("Arduino _configurePullup Pin:%d Val:%d"), pin, pullup);
  #endif
  uint8_t mask = 1 << ((pin-_firstVpin) % 8);
  uint8_t index = (pin-_firstVpin) / 8;
  _pinModes[index] &= ~mask;  // set to input mode
  if (pullup) {
    _pinPullups[index] |= mask;
    pinMode(pin, INPUT_PULLUP);
  } else {
    _pinPullups[index] &= ~mask;
    pinMode(pin, INPUT);
  }
  _pinInUse[index] |= mask;
  return true;
}

// Device-specific write function.
void ArduinoPins::_write(VPIN vpin, int value) {
  int pin = vpin;
  #ifdef DIAG_IO
  DIAG(F("Arduino Write Pin:%d Val:%d"), pin, value);
  #endif
  uint8_t mask = 1 << ((pin-_firstVpin) % 8);
  uint8_t index = (pin-_firstVpin) / 8;
  // First update the output state, then set into write mode if not already.
  fastWriteDigital(pin, value);
  if (!(_pinModes[index] & mask)) {
    // Currently in read mode, change to write mode
    _pinModes[index] |= mask;
    // Since mode changes should be infrequent, use standard pinMode function
    pinMode(pin, OUTPUT);
    _pinInUse[index] |= mask;
  }
}

// Device-specific read function (digital input).
int ArduinoPins::_read(VPIN vpin) {
  int pin = vpin;
  uint8_t mask = 1 << ((pin-_firstVpin) % 8);
  uint8_t index = (pin-_firstVpin) / 8;
  if ((_pinModes[index] | ~_pinInUse[index]) & mask) {
    // Currently in write mode or not initialised, change to read mode
    _pinModes[index] &= ~mask;
    // Since mode changes should be infrequent, use standard pinMode function
    if (_pinPullups[index] & mask) 
      pinMode(pin, INPUT_PULLUP);
    else
      pinMode(pin, INPUT);
    _pinInUse[index] |= mask;
  }
  int value = !fastReadDigital(pin); // Invert (5v=0, 0v=1)

  #ifdef DIAG_IO
  //DIAG(F("Arduino Read Pin:%d Value:%d"), pin, value);
  #endif
  return value;
}

// Device-specific readAnalogue function (analogue input)
int ArduinoPins::_readAnalogue(VPIN vpin) {
  if (vpin > 255) return -1023;
  uint8_t pin = vpin;
  int value = ADCee::read(pin);

  #ifdef DIAG_IO
  DIAG(F("Arduino Read Pin:%d Value:%d"), pin, value);
  #endif
  return value;
}
int ArduinoPins::_configureAnalogIn(VPIN vpin) {
  if (vpin > 255) return -1023;
  uint8_t pin = vpin;
  uint8_t mask = 1 << ((pin-_firstVpin) % 8);
  uint8_t index = (pin-_firstVpin) / 8;
  if (_pinModes[index] & mask) {
    // Currently in write mode, change to read mode
    _pinModes[index] &= ~mask;
    // Since mode changes should be infrequent, use standard pinMode function
    if (_pinPullups[index] & mask) 
      pinMode(pin, INPUT_PULLUP);
    else
      pinMode(pin, INPUT);
  }
  int value = ADCee::init(pin);
  #ifdef DIAG_IO
  DIAG(F("configureAnalogIn Pin:%d Value:%d"), pin, value);
  #endif
  return value;
}

void ArduinoPins::_display() {
  DIAG(F("Arduino Vpins:%u-%u"), (int)_firstVpin, (int)_firstVpin+_nPins-1);
}

/////////////////////////////////////////////////////////////////////////////////////////////////////


void ArduinoPins::fastWriteDigital(uint8_t pin, uint8_t value) {
#if defined(USE_FAST_IO)
  if (pin >= NUM_DIGITAL_PINS) return;
  uint8_t mask = digitalPinToBitMask(pin);
  uint8_t port = digitalPinToPort(pin);
  volatile uint8_t *outPortAdr = portOutputRegister(port);
  noInterrupts();
  if (value) 
    *outPortAdr |= mask;
  else
    *outPortAdr &= ~mask;
  interrupts();
#else
  digitalWrite(pin, value);
#endif
}

bool ArduinoPins::fastReadDigital(uint8_t pin) {
#if defined(USE_FAST_IO)
  if (pin >= NUM_DIGITAL_PINS) return false;
  uint8_t mask = digitalPinToBitMask(pin);
  uint8_t port = digitalPinToPort(pin);
  volatile uint8_t *inPortAdr = portInputRegister(port);
  // read input
  bool result = (*inPortAdr & mask) != 0;  
#else
  bool result = digitalRead(pin);
#endif
  return result;
}<|MERGE_RESOLUTION|>--- conflicted
+++ resolved
@@ -71,6 +71,11 @@
     ignoreDefaults=exrailHalSetup();
   if (ignoreDefaults) return;
   
+  #ifdef FAST_CLOCK_I2C
+    // DIAG(F("EXFastClock::create"));
+    EXFastClock::create(FAST_CLOCK_I2C);
+  #endif
+
   // Predefine two PCA9685 modules 0x40-0x41 if no conflicts
   // Allocates 32 pins 100-131
   const bool silent=true; // no message if these conflict
@@ -80,18 +85,7 @@
 
   if (checkNoOverlap(116, 16, 0x41, silent)) {
     PCA9685::create(116, 16, 0x41);
-<<<<<<< HEAD
-  } else {
-    DIAG(F("Default PCA9685 at I2C 0x41 disabled due to configured user device"));
-  }
-
-  #ifdef FAST_CLOCK_I2C
-    DIAG(F("EXFastClock::create"));
-    EXFastClock::create(FAST_CLOCK_I2C);
-  #endif
-=======
   } 
->>>>>>> 5f65fd59
   
   // Predefine two MCP23017 module 0x20/0x21 if no conflicts
   // Allocates 32 pins 164-195
