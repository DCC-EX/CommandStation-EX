--- conflicted
+++ resolved
@@ -63,13 +63,6 @@
 EthernetInterface::EthernetInterface()
 {
     connected=false;
-<<<<<<< HEAD
-   
-#ifdef IP_ADDRESS
-    Ethernet.begin(mac, myIP);
-#else
-    if (Ethernet.begin(mac) == 0)
-=======
 #if defined(STM32_ETHERNET)
     // Set a HOSTNAME for the DHCP request - a nice to have, but hard it seems on LWIP for STM32
     // The default is "lwip", which is **always** set in STM32Ethernet/src/utility/ethernetif.cpp
@@ -85,14 +78,10 @@
     Ethernet.begin(myIP);
   #else
     if (Ethernet.begin() == 0)
->>>>>>> 8503835e
     {
         DIAG(F("Ethernet.begin FAILED"));
         return;
     } 
-<<<<<<< HEAD
-#endif
-=======
   #endif // IP_ADDRESS
 #else // All other architectures
     byte mac[6]= { 0xDE, 0xAD, 0xBE, 0xEF, 0xFE, 0xED };
@@ -108,7 +97,6 @@
         return;
     }
   #endif // IP_ADDRESS
->>>>>>> 8503835e
     if (Ethernet.hardwareStatus() == EthernetNoHardware) {
       DIAG(F("Ethernet shield not found or W5100"));
     }
@@ -178,13 +166,9 @@
       DIAG(F("Ethernet cable connected"));
       connected=true;
       #ifdef IP_ADDRESS
-<<<<<<< HEAD
-      Ethernet.setLocalIP(myIP);      // for static IP, set it again
-=======
       #ifndef STM32_ETHERNET
       Ethernet.setLocalIP(myIP);      // for static IP, set it again
       #endif
->>>>>>> 8503835e
       #endif
       IPAddress ip = Ethernet.localIP();    // look what IP was obtained (dynamic or static)
       server = new EthernetServer(IP_PORT); // Ethernet Server listening on default port IP_PORT
