/*
 *  © 2022 Bruno Sanches
 *  © 2021 Fred Decker
 *  © 2020-2022 Harald Barth
 *  © 2020-2021 Chris Harlow
 *  © 2020 Gregor Baues
 *  All rights reserved.
 *  
 *  This file is part of DCC-EX/CommandStation-EX
 *
 *  This is free software: you can redistribute it and/or modify
 *  it under the terms of the GNU General Public License as published by
 *  the Free Software Foundation, either version 3 of the License, or
 *  (at your option) any later version.
 *
 *  It is distributed in the hope that it will be useful,
 *  but WITHOUT ANY WARRANTY; without even the implied warranty of
 *  MERCHANTABILITY or FITNESS FOR A PARTICULAR PURPOSE.  See the
 *  GNU General Public License for more details.
 *
 *  You should have received a copy of the GNU General Public License
 *  along with CommandStation.  If not, see <https://www.gnu.org/licenses/>.
 * 
 */
#include "defines.h" 
#if ETHERNET_ON == true
#include "EthernetInterface.h"
#include "DIAG.h"
#include "CommandDistributor.h"
#include "WiThrottle.h"
#include "DCCTimer.h"

EthernetInterface * EthernetInterface::singleton=NULL;
/**
 * @brief Setup Ethernet Connection
 * 
 */
void EthernetInterface::setup()
{
  if (singleton!=NULL) {
    DIAG(F("Prog Error!"));
    return;
  }
  DIAG(F("Ethernet Class setup, attempting to instantiate"));
  if ((singleton=new EthernetInterface())) {
    DIAG(F("Ethernet Class initialized"));
    return;
  }
  DIAG(F("Ethernet not initialized"));
};


/**
 * @brief Aquire IP Address from DHCP and start server
 * 
 * @return true 
 * @return false 
 */
EthernetInterface::EthernetInterface()
{
    connected=false;
<<<<<<< HEAD
   
#ifdef IP_ADDRESS
    if (Ethernet.begin(mac, IP_ADDRESS) == 0)
#else
    if (Ethernet.begin(mac) == 0)
#endif
=======
#if defined(STM32_ETHERNET)
    // Set a HOSTNAME for the DHCP request - a nice to have, but hard it seems on LWIP for STM32
    // The default is "lwip", which is **always** set in STM32Ethernet/src/utility/ethernetif.cpp
    // for some reason. One can edit it to instead read:
    //      #if LWIP_NETIF_HOSTNAME
    //      /* Initialize interface hostname */
    //      if (netif->hostname == NULL)
    //         netif->hostname = "lwip";
    //      #endif /* LWIP_NETIF_HOSTNAME */
    // Which seems more useful! We should propose the patch... so the following line actually works!
    netif_set_hostname(&gnetif, WIFI_HOSTNAME);   // Should probably be passed in the contructor...
  #ifdef IP_ADDRESS
    if (Ethernet.begin(IP_ADDRESS) == 0)
  #else
    if (Ethernet.begin() == 0)
  #endif // IP_ADDRESS
>>>>>>> 10c67c90
    {
        DIAG(F("Ethernet.begin FAILED"));
        return;
    } 
<<<<<<< HEAD
=======
#else // All other architectures
    byte mac[6]= { 0xDE, 0xAD, 0xBE, 0xEF, 0xFE, 0xED };
    DIAG(F("Ethernet attempting to get MAC address"));
    DCCTimer::getSimulatedMacAddress(mac);
    DIAG(F("Ethernet got MAC address"));
  #ifdef IP_ADDRESS
    if (Ethernet.begin(IP_ADDRESS) == 0)
  #else
    if (Ethernet.begin(mac, IP_ADDRESS) == 0)
  #endif
    {
        DIAG(F("Ethernet.begin FAILED"));
        return;
    } 

>>>>>>> 10c67c90
    if (Ethernet.hardwareStatus() == EthernetNoHardware) {
      DIAG(F("Ethernet shield not found or W5100"));
    }
#endif

    uint32_t startmilli = millis();
    while ((millis() - startmilli) < 5500) { // Loop to give time to check for cable connection
        if (Ethernet.linkStatus() == LinkON)
            break;
        DIAG(F("Ethernet waiting for link (1sec) "));
        delay(1000);
    }
    // now we either do have link of we have a W5100
    // where we do not know if we have link. That's
    // the reason to now run checkLink.
    // CheckLinks sets up outboundRing if it does
    // not exist yet as well.
    checkLink();
}

/**
 * @brief Cleanup any resources
 * 
 * @return none
 */
EthernetInterface::~EthernetInterface() {
  delete server;
  delete outboundRing;
}

/**
 * @brief Main loop for the EthernetInterface
 * 
 */
void EthernetInterface::loop()
{
    if (!singleton || (!singleton->checkLink()))
      return;
    
    switch (Ethernet.maintain()) {
    case 1:
        //renewed fail
        DIAG(F("Ethernet Error: renewed fail"));
        singleton=NULL;
        return;
    case 3:
        //rebind fail
        DIAG(F("Ethernet Error: rebind fail"));
        singleton=NULL;
        return;
    default:
        //nothing happened
        break;
    }
   singleton->loop2();
}

/**
 * @brief Checks ethernet link cable status and detects when it connects / disconnects
 * 
 * @return true when cable is connected, false otherwise
 */
bool EthernetInterface::checkLink() {
  if (Ethernet.linkStatus() != LinkOFF) { // check for not linkOFF instead of linkON as the W5100 does return LinkUnknown
    //if we are not connected yet, setup a new server
    if(!connected) {
      DIAG(F("Ethernet cable connected"));
      connected=true;
      #ifdef IP_ADDRESS
      Ethernet.setLocalIP(IP_ADDRESS);      // for static IP, set it again
      #endif
      IPAddress ip = Ethernet.localIP();    // look what IP was obtained (dynamic or static)
      server = new EthernetServer(IP_PORT); // Ethernet Server listening on default port IP_PORT
      server->begin();
      LCD(4,F("IP: %d.%d.%d.%d"), ip[0], ip[1], ip[2], ip[3]);
      LCD(5,F("Port:%d"), IP_PORT);
      // only create a outboundRing it none exists, this may happen if the cable
      // gets disconnected and connected again
      if(!outboundRing)
	outboundRing=new RingStream(OUTBOUND_RING_SIZE);
    }
    return true;
  } else { // connected
    DIAG(F("Ethernet cable disconnected"));
    connected=false;
    //clean up any client
    for (byte socket = 0; socket < MAX_SOCK_NUM; socket++) {
      if(clients[socket].connected())
	clients[socket].stop();
    }
    // tear down server
    delete server;
    server = nullptr;
    LCD(4,F("IP: None"));
  }
  return false;
}

void EthernetInterface::loop2() {
    if (!outboundRing) { // no idea to call loop2() if we can't handle outgoing data in it
      if (Diag::ETHERNET) DIAG(F("No outboundRing"));
      return;
    }
    // get client from the server
  #if defined (STM32_ETHERNET)
    // STM32Ethernet doesn't use accept(), just available()
    EthernetClient client = server->available();
  #else
    EthernetClient client = server->accept();
  #endif
    // check for new client
    if (client)
    {
        byte socket;
        for (socket = 0; socket < MAX_SOCK_NUM; socket++)
        {
          if (clients[socket]) {
            if (clients[socket] == client)
              break;
          }
          else //if (!clients[socket])
            {
                if (Diag::ETHERNET) DIAG(F("Ethernet: New client "));
                // On accept() the EthernetServer doesn't track the client anymore
                // so we store it in our client array
                if (Diag::ETHERNET) DIAG(F("Socket %d"),socket);
                clients[socket] = client;
                break;
            }
        }
        if (socket==MAX_SOCK_NUM) DIAG(F("new Ethernet OVERFLOW")); 
    }

    // check for incoming data from all possible clients
    for (byte socket = 0; socket < MAX_SOCK_NUM; socket++)
    {
        if (clients[socket]) {
        
        int available=clients[socket].available();
        if (available > 0) {
            if (Diag::ETHERNET)  DIAG(F("Ethernet: available socket=%d,avail=%d"), socket, available);
            // read bytes from a client
            int count = clients[socket].read(buffer, MAX_ETH_BUFFER);
            buffer[count] = '\0'; // terminate the string properly
            if (Diag::ETHERNET) DIAG(F(",count=%d:%e"), socket,buffer);
            // execute with data going directly back
            CommandDistributor::parse(socket,buffer,outboundRing);
            return; // limit the amount of processing that takes place within 1 loop() cycle. 
          }
        }
    }

    // stop any clients which disconnect
   for (int socket = 0; socket<MAX_SOCK_NUM; socket++) {
     if (clients[socket] && !clients[socket].connected()) {
      clients[socket].stop();
      CommandDistributor::forget(socket);          
      if (Diag::ETHERNET)  DIAG(F("Ethernet: disconnect %d "), socket);             
     }
    }

    WiThrottle::loop(outboundRing);
    
    // handle at most 1 outbound transmission 
    int socketOut=outboundRing->read();
    if (socketOut >= MAX_SOCK_NUM) {
      DIAG(F("Ethernet outboundRing socket=%d error"), socketOut);
    } else if (socketOut >= 0) {
      int count=outboundRing->count();
      if (Diag::ETHERNET) DIAG(F("Ethernet reply socket=%d, count=:%d"), socketOut,count);
      for(;count>0;count--)  clients[socketOut].write(outboundRing->read());
      clients[socketOut].flush(); //maybe 
    }
}
#endif<|MERGE_RESOLUTION|>--- conflicted
+++ resolved
@@ -59,14 +59,6 @@
 EthernetInterface::EthernetInterface()
 {
     connected=false;
-<<<<<<< HEAD
-   
-#ifdef IP_ADDRESS
-    if (Ethernet.begin(mac, IP_ADDRESS) == 0)
-#else
-    if (Ethernet.begin(mac) == 0)
-#endif
-=======
 #if defined(STM32_ETHERNET)
     // Set a HOSTNAME for the DHCP request - a nice to have, but hard it seems on LWIP for STM32
     // The default is "lwip", which is **always** set in STM32Ethernet/src/utility/ethernetif.cpp
@@ -83,29 +75,25 @@
   #else
     if (Ethernet.begin() == 0)
   #endif // IP_ADDRESS
->>>>>>> 10c67c90
     {
         DIAG(F("Ethernet.begin FAILED"));
         return;
     } 
-<<<<<<< HEAD
-=======
 #else // All other architectures
     byte mac[6]= { 0xDE, 0xAD, 0xBE, 0xEF, 0xFE, 0xED };
     DIAG(F("Ethernet attempting to get MAC address"));
     DCCTimer::getSimulatedMacAddress(mac);
     DIAG(F("Ethernet got MAC address"));
   #ifdef IP_ADDRESS
-    if (Ethernet.begin(IP_ADDRESS) == 0)
+    if (Ethernet.begin(mac, IP_ADDRESS) == 0)
   #else
-    if (Ethernet.begin(mac, IP_ADDRESS) == 0)
+    if (Ethernet.begin(mac) == 0)
   #endif
     {
         DIAG(F("Ethernet.begin FAILED"));
         return;
     } 
 
->>>>>>> 10c67c90
     if (Ethernet.hardwareStatus() == EthernetNoHardware) {
       DIAG(F("Ethernet shield not found or W5100"));
     }
