--- conflicted
+++ resolved
@@ -30,7 +30,6 @@
 #define setLOW(fastpin)   *fastpin.inout &= fastpin.maskLOW
 #define isHIGH(fastpin)   (*fastpin.inout & fastpin.maskHIGH)
 #define isLOW(fastpin)    (!isHIGH(fastpin))
-<<<<<<< HEAD
 
 #define TOKENPASTE(x, y) x ## y
 #define TOKENPASTE2(x, y) TOKENPASTE(x, y)
@@ -56,8 +55,6 @@
 #ifndef HAVE_PORTC
 #define HAVE_PORTC(X) byte TOKENPASTE2(Unique_, __LINE__) __attribute__((unused)) =0
 #endif
-=======
->>>>>>> 16fafccf
 
 // Virtualised Motor shield 1-track hardware Interface
 
@@ -91,11 +88,7 @@
     virtual void setPower( POWERMODE mode);
     virtual POWERMODE getPower() { return powerMode;}
     __attribute__((always_inline)) inline void setSignal( bool high) {
-<<<<<<< HEAD
       if (trackPWM) {
-=======
-      if (usePWM) {
->>>>>>> 16fafccf
 	DCCTimer::setPWM(signalPin,high);
       }
       else {
@@ -109,29 +102,20 @@
 	}
       }
     };
-<<<<<<< HEAD
     inline void enableSignal(bool on) {
       if (on)
 	pinMode(signalPin, OUTPUT);
       else
 	pinMode(signalPin, INPUT);
     };
-=======
->>>>>>> 16fafccf
     virtual void setBrake( bool on);
     virtual void setDCSignal(byte speedByte);
     virtual int  getCurrentRaw();
     virtual int getCurrentRawInInterrupt();
     virtual unsigned int raw2mA( int raw);
-<<<<<<< HEAD
-    virtual int mA2raw( unsigned int mA);
     inline bool brakeCanPWM() {
       return ((brakePin!=UNUSED_PIN) && (digitalPinToTimer(brakePin)));
-=======
     virtual unsigned int mA2raw( unsigned int mA);
-    inline bool canBrake() {
-      return brakePin!=UNUSED_PIN;
->>>>>>> 16fafccf
     }
     inline int getRawCurrentTripValue() {
 	    return rawCurrentTripValue;
